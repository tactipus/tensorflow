#
# Public targets:
#  ":platform" - Low-level and platform-specific Python code.

load("//tensorflow:tensorflow.bzl", "py_strict_library")
load("//tensorflow:tensorflow.bzl", "cc_header_only_library", "if_mlir", "if_not_windows", "if_xla_available", "py_test", "py_tests", "tf_cc_shared_object", "tf_cc_test", "tf_cuda_library", "tf_enable_mlir_bridge", "tf_gen_op_wrapper_py")

# buildifier: disable=same-origin-load
load("//tensorflow:tensorflow.bzl", "tf_monitoring_python_deps")

# buildifier: disable=same-origin-load
load("//tensorflow:tensorflow.bzl", "tf_python_pybind_extension")

# buildifier: disable=same-origin-load
load("//tensorflow:tensorflow.bzl", "pybind_extension")

# buildifier: disable=same-origin-load
load("//tensorflow:tensorflow.bzl", "pywrap_tensorflow_macro")

# buildifier: disable=same-origin-load
load("//tensorflow:tensorflow.bzl", "cuda_py_test")

# buildifier: disable=same-origin-load
load("//tensorflow:tensorflow.bzl", "cuda_py_tests")

# buildifier: disable=same-origin-load
load("//tensorflow:tensorflow.bzl", "tf_external_workspace_visible")

# buildifier: disable=same-origin-load
load("//tensorflow:tensorflow.bzl", "tf_pybind_cc_library_wrapper")

# buildifier: disable=same-origin-load
load("//tensorflow:tensorflow.bzl", "tf_py_test")

# buildifier: disable=same-origin-load
load("//tensorflow:tensorflow.bzl", "tf_py_build_info_genrule")
load("//tensorflow/core/platform:build_config.bzl", "pyx_library", "tf_additional_all_protos", "tf_additional_lib_deps", "tf_proto_library", "tf_proto_library_py", "tf_protos_grappler")  # @unused
load("//tensorflow/core/platform:build_config_root.bzl", "if_static", "tf_additional_plugin_deps", "tf_additional_profiler_deps", "tf_additional_xla_deps_py")
load("//tensorflow/python:build_defs.bzl", "tf_gen_op_wrapper_private_py")
load(
    "//third_party/ngraph:build_defs.bzl",
    "if_ngraph",
)

# TODO(mdan): Break into per-directory files.

visibility = [
    "//engedu/ml/tf_from_scratch:__pkg__",
    "//third_party/cloud_tpu/convergence_tools:__subpackages__",
    "//third_party/mlperf:__subpackages__",
    "//tensorflow:internal",
    "//tensorflow/lite/toco/python:__pkg__",
    "//tensorflow_models:__subpackages__",
    "//tensorflow_model_optimization:__subpackages__",
    "//third_party/py/cleverhans:__subpackages__",
    "//third_party/py/reverb:__subpackages__",
    "//third_party/py/neural_structured_learning:__subpackages__",
    "//third_party/py/tensorflow_examples:__subpackages__",
    "//third_party/py/tf_agents:__subpackages__",  # For benchmarks.
    "//third_party/py/tf_slim:__subpackages__",
    "//third_party/py/tensorflow_docs:__subpackages__",
]

package(
    default_visibility = visibility,
    licenses = ["notice"],  # Apache 2.0
)

exports_files(["LICENSE"])

# Description:

py_library(
    name = "python",
    srcs = ["__init__.py"],
    srcs_version = "PY2AND3",
    visibility = [
        "//tensorflow:__pkg__",
        "//tensorflow/compiler/aot/tests:__pkg__",  # TODO(b/34059704): remove when fixed
        "//tensorflow/lite/toco/python:__pkg__",  # TODO(b/34059704): remove when fixed
        "//tensorflow/python/debug:__pkg__",  # TODO(b/34059704): remove when fixed
        "//tensorflow/python/tools:__pkg__",  # TODO(b/34059704): remove when fixed
        "//tensorflow/tools/quantization:__pkg__",  # TODO(b/34059704): remove when fixed
    ],
    deps = [
        ":no_contrib",
        "//tensorflow/python/estimator:estimator_py",
        "//tensorflow/python/tpu:tpu_estimator",
    ],
)

py_library(
    name = "keras_lib",
    srcs_version = "PY2AND3",
    visibility = [
        "//tensorflow:__pkg__",
        "//tensorflow:internal",
        "//tensorflow/python/estimator:__subpackages__",
        "//tensorflow/python/keras:__subpackages__",
        "//tensorflow/python/tools:__pkg__",
        "//tensorflow/python/tools/api/generator:__pkg__",
        "//tensorflow/tools/api/tests:__pkg__",
        "//tensorflow/tools/compatibility/update:__pkg__",
        "//tensorflow_estimator:__subpackages__",
    ],
    deps = [
        ":layers",
        ":rnn",
        "//tensorflow/python/feature_column:feature_column_py",
        "//tensorflow/python/keras",
    ],
)

py_library(
    name = "no_contrib",
    srcs = ["__init__.py"],
    srcs_version = "PY2AND3",
    visibility = [
        "//tensorflow:__pkg__",
        "//tensorflow/python/estimator:__subpackages__",
        "//tensorflow/python/keras:__subpackages__",
        "//tensorflow/python/tools:__pkg__",
        "//tensorflow/python/tools/api/generator:__pkg__",
        "//tensorflow/tools/api/tests:__pkg__",
        "//tensorflow/tools/compatibility/update:__pkg__",
        "//third_party/py/tensorflow_core:__subpackages__",
    ],
    deps = [
        ":_pywrap_checkpoint_reader",
        ":_pywrap_events_writer",
        ":_pywrap_kernel_registry",
        ":_pywrap_py_exception_registry",
        ":_pywrap_python_op_gen",
        ":_pywrap_quantize_training",
        ":_pywrap_stacktrace_handler",
        ":_pywrap_stat_summarizer",
        ":_pywrap_tfprof",
        ":_pywrap_transform_graph",
        ":_pywrap_util_port",
        ":_pywrap_utils",
        ":array_ops",
        ":audio_ops_gen",
        ":bincount_ops",
        ":bitwise_ops",
        ":boosted_trees_ops",
        ":check_ops",
        ":client",
        ":client_testlib",
        ":clustering_ops",
        ":collective_ops",
        ":cond_v2",
        ":config",
        ":confusion_matrix",
        ":control_flow_ops",
        ":cudnn_rnn_ops_gen",
        ":distributed_framework_test_lib",
        ":errors",
        ":framework",
        ":framework_combinations",
        ":framework_for_generated_wrappers",
        ":functional_ops",
        ":gradient_checker",
        ":gradient_checker_v2",
        ":graph_util",
        ":histogram_ops",
        ":image_ops",
        ":initializers_ns",
        ":io_ops",
        ":keras_lib",
        ":kernels",
        ":lib",
        ":list_ops",
        ":manip_ops",
        ":map_fn",
        ":math_ops",
        ":metrics",
        ":nccl_ops",
        ":nn",
        ":ops",
        ":platform",
        ":proto_ops",
        ":pywrap_tensorflow",
        ":pywrap_tf_session",
        ":pywrap_tfe",
        ":rnn_ops_gen",
        ":saver_test_utils",
        ":script_ops",
        ":sendrecv_ops_gen",
        ":session_ops",
        ":sets",
        ":sparse_ops",
        ":standard_ops",
        ":state_ops",
        ":string_ops",
        ":subscribe",
        ":summary",
        ":tensor_array_ops",
        ":tensor_forest_ops",
        ":test_ops",  # TODO: Break testing code out into separate rule.
        ":tf_cluster",
        ":tf_item",
        ":tf_optimizer",
        ":training",
        ":util",
        ":weights_broadcast_ops",
        ":while_v2",
        "//tensorflow/core:protos_all_py",
        "//tensorflow/lite/python:lite",
        "//tensorflow/python/compat",
        "//tensorflow/python/compat:v2_compat",
        "//tensorflow/python/compiler",
        "//tensorflow/python/data",
        "//tensorflow/python/debug:debug_py",
        "//tensorflow/python/distribute",
        "//tensorflow/python/distribute:distribute_config",
        "//tensorflow/python/distribute:estimator_training",
        "//tensorflow/python/dlpack",
        "//tensorflow/python/eager:def_function",
        "//tensorflow/python/eager:monitoring",
        "//tensorflow/python/eager:profiler",
        "//tensorflow/python/eager:profiler_client",
        "//tensorflow/python/eager:remote",
        "//tensorflow/python/module",
        "//tensorflow/python/ops/distributions",
        "//tensorflow/python/ops/linalg",
        "//tensorflow/python/ops/linalg/sparse",
        "//tensorflow/python/ops/losses",
        "//tensorflow/python/ops/numpy_ops:numpy",
        "//tensorflow/python/ops/parallel_for",
        "//tensorflow/python/ops/ragged",
        "//tensorflow/python/ops/signal",
        "//tensorflow/python/profiler",
        "//tensorflow/python/profiler:profiler_client",
        "//tensorflow/python/profiler:profiler_v2",
        "//tensorflow/python/profiler:trace",
        "//tensorflow/python/saved_model",
        "//tensorflow/python/tools:module_util",
        "//tensorflow/python/tools/api/generator:create_python_api",
        "//tensorflow/python/tpu:tpu_noestimator",
        "//tensorflow/python/types",
        "//third_party/py/numpy",
    ],
)

# This target should only be used for API generation.
py_library(
    name = "modules_with_exports",
    srcs = ["modules_with_exports.py"],
    srcs_version = "PY2AND3",
    visibility = [
        "//tensorflow:__pkg__",
        "//tensorflow/python/tools/api/generator:__pkg__",
        "//third_party/py/tensorflow_core:__subpackages__",
    ],
    deps = [
        ":no_contrib",
    ],
)

# TODO(gunan): Investigate making this action hermetic so we do not need
# to run it locally.
tf_py_build_info_genrule(
    name = "py_build_info_gen",
    out = "platform/build_info.py",
)

py_library(
    name = "platform_build_info",
    srcs = ["platform/build_info.py"],
)

py_library(
    name = "platform",
    srcs = glob(
        [
            "platform/*.py",
        ],
        exclude = [
            "**/*test.py",
            "**/benchmark.py",  # In platform_benchmark.
            "**/analytics.py",  # In platform_analytics.
            "**/device_context.py",  # In platform_device_context.
        ],
    ) + ["platform/build_info.py"],
    srcs_version = "PY2AND3",
    visibility = ["//visibility:public"],
    deps = [
        ":_pywrap_util_port",
        ":lib",
        ":platform_build_info",
        ":pywrap_tfe",
        ":util",
        "//tensorflow/core:protos_all_py",
        "@absl_py//absl/flags",
        "@rules_python//python/runfiles",
        "@six_archive//:six",
    ],
)

py_library(
    name = "platform_benchmark",
    srcs = ["platform/benchmark.py"],
    srcs_version = "PY2AND3",
    deps = [
        ":client",
        ":platform",
        "@six_archive//:six",
    ],
)

py_library(
    name = "platform_analytics",
    srcs = ["platform/analytics.py"],
    srcs_version = "PY2AND3",
)

py_library(
    name = "platform_device_context",
    srcs = ["platform/device_context.py"],
    srcs_version = "PY2AND3",
    deps = [
        ":control_flow_ops",
        ":framework",
    ],
)

py_library(
    name = "platform_test",
    srcs = ["platform/googletest.py"],
    srcs_version = "PY2AND3",
    deps = [
        ":platform_benchmark",
        "@absl_py//absl/testing:absltest",
    ],
)

tf_py_test(
    name = "resource_loader_test",
    size = "small",
    srcs = ["platform/resource_loader_test.py"],
    data = [
        "platform/resource_loader.py",
    ],
    python_version = "PY3",
    tags = [
        "no_pip",
        "no_windows",
    ],
    deps = [
        ":platform",
        ":platform_test",
    ],
)

tf_py_test(
    name = "sysconfig_test",
    size = "small",
    srcs = ["platform/sysconfig_test.py"],
    data = [
        "platform/sysconfig.py",
    ],
    python_version = "PY3",
    tags = [
        "no_pip",
        "no_windows",
    ],
    deps = [
        ":platform",
        ":platform_test",
    ],
)

tf_py_test(
    name = "flags_test",
    size = "small",
    srcs = ["platform/flags_test.py"],
    python_version = "PY3",
    deps = [
        ":client_testlib",
        ":platform",
    ],
)

tf_py_test(
    name = "stacktrace_handler_test",
    size = "small",
    srcs = ["platform/stacktrace_handler_test.py"],
    python_version = "PY3",
    tags = [
        "no_windows",
        "nomac",
    ],
    deps = [
        ":client_testlib",
        ":platform",
    ],
)

tf_py_test(
    name = "app_test",
    size = "small",
    srcs = ["platform/app_test.py"],
    python_version = "PY3",
    tags = ["notap"],
    deps = [":platform"],
)

cc_library(
    name = "cost_analyzer_lib",
    srcs = ["grappler/cost_analyzer.cc"],
    hdrs = ["grappler/cost_analyzer.h"],
    deps = [
        "//tensorflow/core:lib",
        "//tensorflow/core/grappler/costs:analytical_cost_estimator",
        "//tensorflow/core/grappler/costs:measuring_cost_estimator",
        "//tensorflow/core:protos_all_cc",
        "//tensorflow/core/grappler:grappler_item",
        "//tensorflow/core/grappler/clusters:cluster",
        "//tensorflow/core/grappler/costs:cost_estimator",
        "//tensorflow/core/grappler/costs:utils",
    ] + tf_protos_grappler(),
    alwayslink = 1,
)

# Necessary for the pywrap inclusion below. Combining targets does not work
# properly.
tf_pybind_cc_library_wrapper(
    name = "cost_analyzer_headers",
    deps = [
        ":cost_analyzer_lib",
    ],
)

tf_python_pybind_extension(
    name = "_pywrap_cost_analyzer",
    srcs = ["grappler/cost_analyzer_wrapper.cc"],
    hdrs = [
        "grappler/cost_analyzer.h",
        "//tensorflow/cc:pywrap_required_hdrs",
        "//tensorflow/core/grappler:pywrap_required_hdrs",
        "//tensorflow/core/grappler/clusters:pywrap_required_hdrs",
        "//tensorflow/core/grappler/costs:pywrap_required_hdrs",
        "//tensorflow/core/public:session.h",
        "//tensorflow/core/public:session_options.h",
    ],
    module_name = "_pywrap_cost_analyzer",
    deps = [
        ":cost_analyzer_headers",
        ":pybind11_status",
        "//tensorflow/core:framework_headers_lib",
        "//tensorflow/core:lib_headers_for_pybind",
        "//tensorflow/core:protos_all_cc",
        "//tensorflow/core/common_runtime:core_cpu_headers_lib",
        "//tensorflow/core/common_runtime/gpu:gpu_id",
        "@pybind11",
    ],
)

cc_library(
    name = "model_analyzer_lib",
    srcs = ["grappler/model_analyzer.cc"],
    hdrs = ["grappler/model_analyzer.h"],
    deps = [
        "//tensorflow/core:framework",
        "//tensorflow/core:lib",
        "//tensorflow/core:protos_all_cc",
        "//tensorflow/core/grappler:grappler_item",
        "//tensorflow/core/grappler/costs:graph_properties",
    ],
)

tf_python_pybind_extension(
    name = "_pywrap_model_analyzer",
    srcs = ["grappler/model_analyzer_wrapper.cc"],
    hdrs = [
        "grappler/model_analyzer.h",
        "//tensorflow/core/grappler:pywrap_required_hdrs",
    ],
    module_name = "_pywrap_model_analyzer",
    deps = [
        ":pybind11_status",
        "//tensorflow/core:framework_headers_lib",
        "//tensorflow/core:lib_headers_for_pybind",
        "//tensorflow/core:protos_all_cc",
        "@pybind11",
    ],
)

cc_library(
    name = "numpy_lib",
    srcs = ["lib/core/numpy.cc"],
    hdrs = ["lib/core/numpy.h"],
    deps = [
        "//third_party/py/numpy:headers",
        "//third_party/python_runtime:headers",
    ],
)

cc_library(
    name = "bfloat16_lib",
    srcs = ["lib/core/bfloat16.cc"],
    hdrs = ["lib/core/bfloat16.h"],
    deps = [
        ":numpy_lib",
        ":safe_ptr",
        "//tensorflow/core:framework",
        "//tensorflow/core:lib",
        "//third_party/python_runtime:headers",
    ],
)

tf_python_pybind_extension(
    name = "_pywrap_bfloat16",
    srcs = ["lib/core/bfloat16_wrapper.cc"],
    hdrs = ["lib/core/bfloat16.h"],
    module_name = "_pywrap_bfloat16",
    deps = [
        "//third_party/python_runtime:headers",
        "@pybind11",
    ],
)

# Necessary for the pywrap inclusion below.
tf_pybind_cc_library_wrapper(
    name = "tfcompile_headers_lib",
    deps = [
        "//tensorflow/compiler/aot:tfcompile_lib",
    ],
)

tf_python_pybind_extension(
    name = "_pywrap_tfcompile",
    srcs = ["tfcompile_wrapper.cc"],
    features = ["-layering_check"],
    module_name = "_pywrap_tfcompile",
    deps = [
        ":tfcompile_headers_lib",
        "@pybind11",
        "//third_party/python_runtime:headers",
        ":pybind11_lib",
        ":pybind11_status",
        # The headers here cannot be brought in via cc_header_only_library
        "//tensorflow/compiler/aot:llvm_targets",
    ],
)

cc_library(
    name = "ndarray_tensor_bridge",
    srcs = ["lib/core/ndarray_tensor_bridge.cc"],
    hdrs = ["lib/core/ndarray_tensor_bridge.h"],
    visibility = tf_external_workspace_visible(
        visibility + [
            "//tensorflow:ndarray_tensor_allow_list",
        ],
    ),
    deps = [
        ":bfloat16_lib",
        ":numpy_lib",
        "//tensorflow/c:c_api_no_xla",
        "//tensorflow/core:lib",
        "//tensorflow/core:protos_all_cc",
    ],
)

cc_library(
    name = "py_exception_registry",
    srcs = ["lib/core/py_exception_registry.cc"],
    hdrs = ["lib/core/py_exception_registry.h"],
    deps = [
        "//tensorflow/c:tf_status_headers",
        "//tensorflow/core:lib",
        "//tensorflow/core:protos_all_cc",
        "//third_party/python_runtime:headers",
    ],
    alwayslink = 1,
)

cc_library(
    name = "pybind11_absl",
    hdrs = ["lib/core/pybind11_absl.h"],
    features = ["-parse_headers"],
    visibility = tf_external_workspace_visible(visibility),
    deps = [
        "//tensorflow/core/platform:stringpiece",
        "@pybind11",
    ],
)

cc_library(
    name = "pybind11_lib",
    hdrs = ["lib/core/pybind11_lib.h"],
    features = ["-parse_headers"],
    visibility = tf_external_workspace_visible(visibility),
    deps = [
        "@pybind11",
    ],
)

cc_library(
    name = "pybind11_status_headers",
    hdrs = [
        "lib/core/py_exception_registry.h",
        "lib/core/pybind11_status.h",
        "//tensorflow/c:headers",
        "//tensorflow/c/eager:headers",
    ],
    features = [
        "-parse_headers",
    ],
    visibility = tf_external_workspace_visible(visibility),
    deps = [
        "//tensorflow/c:tf_status_headers",
        "//tensorflow/core:protos_all_cc",
        "//tensorflow/core/common_runtime:core_cpu_headers_lib",
        "//third_party/python_runtime:headers",
        "@pybind11",
    ],
)

cc_library(
    name = "pybind11_status",
    hdrs = [
        "lib/core/py_exception_registry.h",
        "lib/core/pybind11_status.h",
        "//tensorflow/c:headers",
    ],
    features = ["-parse_headers"],
    visibility = tf_external_workspace_visible(visibility),
    deps = [
        ":pybind11_status_headers",
        "//tensorflow/core:lib",
    ],
)

cc_library(
    name = "pybind11_proto",
    hdrs = ["lib/core/pybind11_proto.h"],
    features = ["-parse_headers"],
    visibility = tf_external_workspace_visible(visibility),
    deps = [
        "@com_google_absl//absl/strings",
        "@pybind11",
    ],
)

cc_library(
    name = "kernel_registry",
    srcs = ["util/kernel_registry.cc"],
    hdrs = ["util/kernel_registry.h"],
    deps = [
        "//tensorflow/core:framework",
        "//tensorflow/core:lib",
        "//tensorflow/core:protos_all_cc",
    ],
    alwayslink = 1,
)

py_library(
    name = "pywrap_tf_session",
    srcs = ["client/pywrap_tf_session.py"],
    visibility = ["//visibility:public"],
    deps = [
        ":_pywrap_tf_session",
        ":pywrap_tensorflow",
    ],
)

tf_python_pybind_extension(
    name = "_pywrap_tf_session",
    srcs = ["client/tf_session_wrapper.cc"],
    hdrs = [
        "client/tf_session_helper.h",
        "lib/core/numpy.h",
        "lib/core/safe_ptr.h",
        "//tensorflow/c:headers",
        "//tensorflow/c:pywrap_required_hdrs",
        "//tensorflow/c/eager:headers",
        "//tensorflow/c/eager:pywrap_required_hdrs",
        "//tensorflow/core/common_runtime/eager:pywrap_required_hdrs",
        "//tensorflow/core/distributed_runtime:pywrap_required_hdrs",
        "//tensorflow/core/distributed_runtime/eager:pywrap_required_hdrs",
        "//tensorflow/core/framework:pywrap_required_hdrs",
    ],
    module_name = "_pywrap_tf_session",
    deps = [
        ":pybind11_lib",
        ":pybind11_status",
        "//third_party/py/numpy:headers",
        "@pybind11",
        "//third_party/python_runtime:headers",
        "//tensorflow/core:protos_all_cc",
        "//tensorflow/c/experimental/saved_model/core:pywrap_required_hdrs",
        "//tensorflow/core:framework_headers_lib",
        "//tensorflow/core/common_runtime:core_cpu_headers_lib",
        "//tensorflow/core:lib_headers_for_pybind",
        "@com_google_absl//absl/types:optional",
    ] + if_static(
        extra_deps = [
            "//tensorflow/core/protobuf:eager_service_proto_cc",
            "//tensorflow/core/protobuf:master_proto_cc",
            "//tensorflow/core/protobuf:worker_proto_cc",
            "//tensorflow/core:version_lib",
        ],
        otherwise = [
            "//tensorflow/core/protobuf:eager_service_proto_cc_headers_only",
            "//tensorflow/core/protobuf:master_proto_cc_headers_only",
            "//tensorflow/core/protobuf:worker_proto_cc_headers_only",
        ],
    ),
)

tf_python_pybind_extension(
    name = "_pywrap_tfprof",
    srcs = ["util/tfprof_wrapper.cc"],
    module_name = "_pywrap_tfprof",
    deps = [
        "//tensorflow/core:framework_headers_lib",
        "//tensorflow/core:lib_headers_for_pybind",
        "//tensorflow/core/profiler/internal:print_model_analysis_hdr",
        "//third_party/eigen3",
        "//third_party/python_runtime:headers",
        "@com_google_absl//absl/strings",
        "@pybind11",
    ],
)

tf_python_pybind_extension(
    name = "_pywrap_utils",
    srcs = ["util/util_wrapper.cc"],
    hdrs = ["util/util.h"],
    module_name = "_pywrap_utils",
    deps = [
        ":pybind11_lib",
        "//third_party/python_runtime:headers",
        "@pybind11",
    ],
)

tf_python_pybind_extension(
    name = "_pywrap_kernel_registry",
    srcs = ["util/kernel_registry_wrapper.cc"],
    hdrs = ["util/kernel_registry.h"],
    module_name = "_pywrap_kernel_registry",
    deps = [
        ":pybind11_lib",
        "//tensorflow/core:framework_headers_lib",
        "//tensorflow/core:lib_headers_for_pybind",
        "//tensorflow/core:protos_all_cc",
        "//third_party/python_runtime:headers",
        "@pybind11",
    ],
)

tf_python_pybind_extension(
    name = "_pywrap_quantize_training",
    srcs = [
        "training/quantize_training_wrapper.cc",
    ],
    hdrs = ["//tensorflow/core/common_runtime:quantize_training_hdrs"],
    module_name = "_pywrap_quantize_training",
    deps = [
        ":pybind11_lib",
        ":pybind11_proto",
        ":pybind11_status",
        "//tensorflow/core:framework_headers_lib",
        "//tensorflow/core:lib_headers_for_pybind",
        "//tensorflow/core:protos_all_cc",
        "//tensorflow/core/common_runtime:core_cpu_headers_lib",
        "//third_party/python_runtime:headers",
        "@com_google_absl//absl/strings",
        "@pybind11",
    ],
)

tf_python_pybind_extension(
    name = "_pywrap_stat_summarizer",
    srcs = ["util/stat_summarizer_wrapper.cc"],
    module_name = "_pywrap_stat_summarizer",
    deps = [
        "//tensorflow/core:framework_headers_lib",
        "//tensorflow/core:protos_all_cc",
        "//third_party/eigen3",
        "//third_party/python_runtime:headers",
        "@com_google_absl//absl/memory",
        "@pybind11",
    ],
)

tf_python_pybind_extension(
    name = "_pywrap_tf32_execution",
    srcs = ["util/tf32.cc"],
    hdrs = ["//tensorflow/core/platform:tf32_hdr"],
    module_name = "_pywrap_tf32_execution",
    deps = [
        "@pybind11",
    ],
)

tf_python_pybind_extension(
    name = "_pywrap_util_port",
    srcs = ["util/port_wrapper.cc"],
    hdrs = ["//tensorflow/core/util:port_hdrs"],
    module_name = "_pywrap_util_port",
    deps = [
        "//tensorflow/core/util:port",
        "//third_party/python_runtime:headers",
        "@pybind11",
    ],
)

tf_python_pybind_extension(
    name = "_pywrap_debug_events_writer",
    srcs = ["client/debug_events_writer_wrapper.cc"],
    module_name = "_pywrap_debug_events_writer",
    deps = [
        ":pybind11_absl",
        ":pybind11_proto",
        ":pybind11_status",
        "//tensorflow/core:framework_headers_lib",
        "//tensorflow/core:lib_headers_for_pybind",
        "//tensorflow/core:protos_all_cc",
        "//third_party/python_runtime:headers",
        "@com_google_absl//absl/strings",
        "@pybind11",
    ],
)

tf_python_pybind_extension(
    name = "_pywrap_events_writer",
    srcs = ["client/events_writer_wrapper.cc"],
    module_name = "_pywrap_events_writer",
    deps = [
        ":pybind11_absl",
        ":pybind11_proto",
        ":pybind11_status",
        "//tensorflow/core:framework_headers_lib",
        "//tensorflow/core:lib_headers_for_pybind",
        "//tensorflow/core:protos_all_cc",
        "//third_party/python_runtime:headers",
        "@com_google_absl//absl/strings",
        "@pybind11",
    ],
)

tf_python_pybind_extension(
    name = "_pywrap_stacktrace_handler",
    srcs = ["platform/stacktrace_handler_wrapper.cc"],
    hdrs = ["//tensorflow/core/platform:stacktrace_handler_hdrs"],
    module_name = "_pywrap_stacktrace_handler",
    deps = [
        "//third_party/python_runtime:headers",
        "@pybind11",
    ],
)

tf_python_pybind_extension(
    name = "_pywrap_transform_graph",
    srcs = ["util/transform_graph_wrapper.cc"],
    hdrs = ["//tensorflow/tools/graph_transforms:transform_graph_hdrs"],
    module_name = "_pywrap_transform_graph",
    deps = [
        ":pybind11_status",
        "//tensorflow/core:framework_headers_lib",
        "//tensorflow/core:lib_headers_for_pybind",
        "//tensorflow/core:protos_all_cc",
        "//third_party/python_runtime:headers",
        "@pybind11",
    ],
)

tf_python_pybind_extension(
    name = "_pywrap_checkpoint_reader",
    srcs = ["util/py_checkpoint_reader_wrapper.cc"],
    hdrs = [
        "lib/core/ndarray_tensor.h",
        "lib/core/safe_ptr.h",
        ":py_exception_registry_hdr",
        "//tensorflow/c:checkpoint_reader_hdrs",
        "//tensorflow/c:headers",
        "//tensorflow/c/eager:headers",
    ],
    module_name = "_pywrap_checkpoint_reader",
    deps = [
        ":pybind11_lib",
        ":pybind11_status",
        "//tensorflow/core:lib_headers_for_pybind",
        "//tensorflow/core:op_gen_lib",
        "//tensorflow/core:protos_all_cc",
        "//tensorflow/core/util/tensor_bundle:tensor_bundle_headers_lib",
        "//third_party/py/numpy:headers",
        "//third_party/python_runtime:headers",
        "@com_google_absl//absl/strings",
        "@pybind11",
    ],
)

filegroup(
    name = "py_exception_registry_hdr",
    srcs = [
        "lib/core/py_exception_registry.h",
    ],
    visibility = ["//visibility:public"],
)

tf_python_pybind_extension(
    name = "_pywrap_py_exception_registry",
    srcs = ["lib/core/py_exception_registry_wrapper.cc"],
    hdrs = [
        ":py_exception_registry_hdr",
        "//tensorflow/c:headers",
        "//tensorflow/c/eager:headers",
    ],
    module_name = "_pywrap_py_exception_registry",
    deps = [
        "//tensorflow/core:protos_all_cc",
        "//tensorflow/core/platform:status",
        "//third_party/python_runtime:headers",
        "@com_google_absl//absl/container:fixed_array",
        "@pybind11",
    ],
)

tf_python_pybind_extension(
    name = "_pywrap_toco_api",
    srcs = [
        "lite/toco_python_api_wrapper.cc",
    ],
    hdrs = ["//tensorflow/lite/toco/python:toco_python_api_hdrs"],
    module_name = "_pywrap_toco_api",
    deps = [
        ":pybind11_lib",
        "//third_party/python_runtime:headers",
        "@pybind11",
    ],
)

cc_library(
    name = "cpp_python_util",
    srcs = ["util/util.cc"],
    hdrs = ["util/util.h"],
    deps = [
        ":safe_ptr",
        "//tensorflow/core:lib",
        "//tensorflow/core:lib_internal",
        "//third_party/python_runtime:headers",
        "@com_google_absl//absl/memory",
    ],
)

cc_library(
    name = "py_func_lib",
    srcs = ["lib/core/py_func.cc"],
    hdrs = ["lib/core/py_func.h"],
    deps = [
        ":ndarray_tensor",
        ":ndarray_tensor_bridge",
        ":numpy_lib",
        ":py_util",
        ":safe_ptr",
        "//tensorflow/c:tf_status_helper",
        "//tensorflow/c/eager:c_api",
        "//tensorflow/c/eager:tfe_context_internal",
        "//tensorflow/c/eager:tfe_tensorhandle_internal",
        "//tensorflow/core:framework",
        "//tensorflow/core:lib",
        "//tensorflow/core:protos_all_cc",
        "//tensorflow/core:script_ops_op_lib",
        "//tensorflow/core/common_runtime/eager:context",
        "//tensorflow/core/common_runtime/eager:tensor_handle",
        "//tensorflow/python/eager:pywrap_tfe_lib",
        "//third_party/py/numpy:headers",
        "//third_party/python_runtime:headers",
    ],
    alwayslink = 1,
)

cc_header_only_library(
    name = "py_func_headers_lib",
    features = ["-parse_headers"],
    tags = ["no-ide"],
    deps = [
        ":py_func_lib",
    ],
)

tf_python_pybind_extension(
    name = "_pywrap_py_func",
    srcs = ["lib/core/py_func_wrapper.cc"],
    module_name = "_pywrap_py_func",
    deps = [
        ":py_func_headers_lib",
        "//third_party/python_runtime:headers",
        "@pybind11",
    ],
)

cc_library(
    name = "safe_ptr",
    srcs = [
        "lib/core/safe_ptr.cc",
        "//tensorflow/c/eager:headers",
    ],
    hdrs = ["lib/core/safe_ptr.h"],
    deps = [
        "//tensorflow/c:c_api_no_xla",
        "//third_party/python_runtime:headers",
    ],
)

cc_library(
    name = "ndarray_tensor_headers",
    hdrs = [
        "lib/core/bfloat16.h",
        "lib/core/ndarray_tensor.h",
        "lib/core/ndarray_tensor_bridge.h",
        "lib/core/numpy.h",
        "lib/core/safe_ptr.h",
        "//tensorflow/c:headers",
        "//tensorflow/c:pywrap_required_hdrs",
        "//tensorflow/c/eager:headers",
    ],
    features = [
        "-parse_headers",
    ],
    visibility = tf_external_workspace_visible(visibility + [
        "//learning/deepmind/courier:__subpackages__",
    ]),
    deps = [
        ":numpy_lib",
        "//tensorflow/c:tf_status_headers",
        "//tensorflow/core:framework_internal_headers_lib",
        "//tensorflow/core/common_runtime:core_cpu_headers_lib",
        "//third_party/py/numpy:headers",
        "//third_party/python_runtime:headers",
    ],
)

cc_library(
    name = "ndarray_tensor",
    srcs = ["lib/core/ndarray_tensor.cc"],
    hdrs = ["lib/core/ndarray_tensor.h"],
    visibility = tf_external_workspace_visible(visibility + [
        "//tensorflow:ndarray_tensor_allow_list",
    ]),
    deps = [
        ":bfloat16_lib",
        ":ndarray_tensor_bridge",
        ":numpy_lib",
        ":safe_ptr",
        "//tensorflow/c:c_api_internal",
        "//tensorflow/c:tf_status_helper",
        "//tensorflow/c:tf_tensor_internal",
        "//tensorflow/c/eager:tfe_context_internal",
        "//tensorflow/core:framework",
        "//tensorflow/core:lib",
    ],
)

cc_library(
    name = "py_seq_tensor",
    srcs = ["lib/core/py_seq_tensor.cc"],
    hdrs = ["lib/core/py_seq_tensor.h"],
    features = ["-parse_headers"],
    deps = [
        ":ndarray_tensor",
        ":ndarray_tensor_bridge",
        ":numpy_lib",
        ":py_util",
        ":safe_ptr",
        "//tensorflow/c:tensor_interface",
        "//tensorflow/c:tf_tensor_internal",
        "//tensorflow/c/eager:c_api_internal",
        "//tensorflow/c/eager:tfe_context_internal",
        "//tensorflow/c/eager:tfe_tensorhandle_internal",
        "//tensorflow/core:framework",
        "//tensorflow/core:lib",
        "//third_party/python_runtime:headers",  # build_cleaner: keep; DNR: b/35864863
    ],
)

cc_library(
    name = "py_util",
    srcs = ["lib/core/py_util.cc"],
    hdrs = ["lib/core/py_util.h"],
    deps = [
        "//tensorflow/core:lib",
        "//tensorflow/core:script_ops_op_lib",
        "//tensorflow/core/platform:logging",
        "//third_party/python_runtime:headers",
    ],
)

cc_library(
    name = "py_record_reader_lib",
    srcs = ["lib/io/py_record_reader.cc"],
    hdrs = ["lib/io/py_record_reader.h"],
    deps = [
        "//tensorflow/c:c_api",
        "//tensorflow/c:tf_status_helper",
        "//tensorflow/core:lib",
        "//tensorflow/core:lib_internal",
    ],
)

tf_cc_shared_object(
    name = "framework/test_file_system.so",
    srcs = ["framework/test_file_system.cc"],
    copts = if_not_windows(["-Wno-sign-compare"]),
    linkopts = select({
        "//conditions:default": [
            "-lm",
        ],
        "//tensorflow:macos": [],
        "//tensorflow:windows": [],
    }),
    deps = [
        "//tensorflow/core:framework_headers_lib",
        "//third_party/eigen3",
        "@com_google_protobuf//:protobuf_headers",
    ],
)

tf_py_test(
    name = "file_system_test",
    size = "small",
    srcs = ["framework/file_system_test.py"],
    data = [":framework/test_file_system.so"],
    main = "framework/file_system_test.py",
    python_version = "PY3",
    tags = [
        "no_pip",  # Path issues due to test environment
        "no_windows",
        "notap",
    ],
    deps = [
        ":client_testlib",
        ":data_flow_ops",
        ":framework",
        ":framework_for_generated_wrappers",
        ":io_ops",
        ":platform",
        ":util",
    ],
)

tf_py_test(
    name = "decorator_utils_test",
    srcs = ["util/decorator_utils_test.py"],
    python_version = "PY3",
    deps = [
        ":client_testlib",
        ":platform",
        ":util",
    ],
)

tf_py_test(
    name = "deprecation_test",
    srcs = ["util/deprecation_test.py"],
    python_version = "PY3",
    deps = [
        ":client_testlib",
        ":platform",
        ":util",
    ],
)

tf_py_test(
    name = "dispatch_test",
    srcs = ["util/dispatch_test.py"],
    python_version = "PY3",
    deps = [
        ":client_testlib",
        ":platform",
        ":util",
    ],
)

tf_py_test(
    name = "keyword_args_test",
    srcs = ["util/keyword_args_test.py"],
    python_version = "PY3",
    deps = [
        ":client_testlib",
        ":util",
    ],
)

cc_library(
    name = "python_op_gen",
    srcs = [
        "framework/python_op_gen.cc",
        "framework/python_op_gen_internal.cc",
    ],
    hdrs = [
        "framework/python_op_gen.h",
        "framework/python_op_gen_internal.h",
    ],
    visibility = ["//visibility:public"],
    deps = [
        "//tensorflow/core:framework",
        "//tensorflow/core:lib",
        "//tensorflow/core:lib_internal",
        "//tensorflow/core:op_gen_lib",
        "//tensorflow/core:protos_all_cc",
        "@com_google_absl//absl/strings",
    ],
    alwayslink = 1,
)

cc_header_only_library(
    name = "python_op_gen_headers_lib",
    extra_deps = [
        "//tensorflow/core:protos_all_cc",
    ],
    features = ["-parse_headers"],
    tags = ["no-ide"],
    deps = [
        ":python_op_gen",
    ],
)

tf_python_pybind_extension(
    name = "_pywrap_python_op_gen",
    srcs = ["framework/python_op_gen_wrapper.cc"],
    module_name = "_pywrap_python_op_gen",
    deps = [
        ":pybind11_absl",
        ":pybind11_lib",
        ":python_op_gen_headers_lib",
        "//third_party/python_runtime:headers",
        "@pybind11",
    ],
)

cc_library(
    name = "python_op_gen_main",
    srcs = ["framework/python_op_gen_main.cc"],
    visibility = ["//visibility:public"],
    deps = [
        ":python_op_gen",
        "//tensorflow/core:framework",
        "//tensorflow/core:lib",
        "//tensorflow/core:lib_internal",
        "//tensorflow/core:op_gen_lib",
        "//tensorflow/core:protos_all_cc",
    ],
    alwayslink = 1,
)

tf_cc_test(
    name = "python_op_gen_test",
    srcs = ["framework/python_op_gen_test.cc"],
    deps = [
        ":python_op_gen",
        "//tensorflow/core:framework",
        "//tensorflow/core:op_gen_lib",
        "//tensorflow/core:protos_all_cc",
        "//tensorflow/core:test",
        "//tensorflow/core:test_main",
    ],
)

py_library(
    name = "framework_for_generated_wrappers",
    srcs_version = "PY2AND3",
    visibility = ["//visibility:public"],
    deps = [
        ":constant_op",
        ":device",
        ":device_spec",
        ":dtypes",
        ":framework_ops",
        ":function",
        ":op_def_library",
        ":op_def_registry",
        ":registry",
        ":tensor_shape",
        ":versions",
    ],
)

# What is needed for tf_gen_op_wrapper_py. This is the same as
# "framework_for_generated_wrappers" minus the "function" dep. This is to avoid
# circular dependencies, as "function" uses generated op wrappers.
py_library(
    name = "framework_for_generated_wrappers_v2",
    srcs_version = "PY2AND3",
    visibility = ["//visibility:public"],
    deps = [
        ":constant_op",
        ":device",
        ":device_spec",
        ":dtypes",
        ":framework_ops",
        ":op_def_library",
        ":op_def_registry",
        ":registry",
        ":tensor_shape",
        ":versions",
        "//tensorflow/python/eager:context",
        "//tensorflow/python/eager:core",
        "//tensorflow/python/eager:execute",
        "//tensorflow/tools/docs:doc_controls",
    ],
)

py_library(
    name = "subscribe",
    srcs = ["framework/subscribe.py"],
    srcs_version = "PY2AND3",
    deps = [
        ":array_ops",
        ":framework_ops",
        ":platform",
        ":variables",
    ],
)

py_library(
    name = "framework",
    srcs = [
        "framework/framework_lib.py",
        "framework/graph_io.py",
        "framework/importer.py",
        "framework/load_library.py",
        "framework/meta_graph.py",
    ],
    srcs_version = "PY2AND3",
    deps = [
        ":_pywrap_checkpoint_reader",
        ":_pywrap_debug_events_writer",
        ":_pywrap_events_writer",
        ":_pywrap_kernel_registry",
        ":_pywrap_py_exception_registry",
        ":_pywrap_py_func",  # TODO(b/142001480): remove once the bug is fixed.
        ":_pywrap_python_op_gen",
        ":_pywrap_quantize_training",
        ":_pywrap_stacktrace_handler",
        ":_pywrap_stat_summarizer",
        ":_pywrap_tfprof",
        ":_pywrap_transform_graph",
        ":_pywrap_util_port",
        ":_pywrap_utils",
        ":composite_tensor",
        ":convert_to_constants",
        ":cpp_shape_inference_proto_py",
        ":errors",
        ":framework_fast_tensor_util",
        ":framework_for_generated_wrappers",
        ":function",
        ":graph_util",
        ":lib",
        ":platform",
        ":pywrap_tensorflow",
        ":pywrap_tf_session",
        ":pywrap_tfe",
        ":pywrap_mlir",
        ":random_seed",
        ":sparse_tensor",
        ":tensor_spec",
        ":tensor_util",
        ":type_spec",
        ":util",
        "//third_party/py/numpy",
        "@six_archive//:six",
        "//tensorflow/python/eager:context",
    ] + if_xla_available([
        ":_pywrap_tfcompile",
    ]),
)

py_library(
    name = "c_api_util",
    srcs = ["framework/c_api_util.py"],
    srcs_version = "PY2AND3",
    deps = [
        ":pywrap_tf_session",
        "//tensorflow/core:protos_all_py",
    ],
)

py_library(
    name = "common_shapes",
    srcs = ["framework/common_shapes.py"],
    srcs_version = "PY2AND3",
    deps = [
        ":tensor_shape",
    ],
)

py_library(
    name = "constant_op",
    srcs = ["framework/constant_op.py"],
    srcs_version = "PY2AND3",
    deps = [
        ":dtypes",
        ":framework_ops",
        ":tensor_shape",
        "//tensorflow/core:protos_all_py",
        "//tensorflow/python/eager:execute",
        "//tensorflow/python/profiler:traceme",
    ],
)

py_library(
    name = "device_spec",
    srcs = ["framework/device_spec.py"],
    srcs_version = "PY2AND3",
    deps = [
        ":util",
    ],
)

py_library(
    name = "device",
    srcs = ["framework/device.py"],
    srcs_version = "PY2AND3",
)

tf_python_pybind_extension(
    name = "_dtypes",
    srcs = ["framework/dtypes.cc"],
    module_name = "_dtypes",
    deps = [
        "//tensorflow/core:framework_headers_lib",
        "//tensorflow/core:protos_all_cc",
        "//third_party/eigen3",
        "@pybind11",
    ],
)

py_library(
    name = "dtypes",
    srcs = ["framework/dtypes.py"],
    srcs_version = "PY2AND3",
    deps = [
        ":_dtypes",
        ":_pywrap_bfloat16",
        ":pywrap_tensorflow",
        "//tensorflow/core:protos_all_py",
    ],
)

py_library(
    name = "errors",
    srcs = [
        "framework/errors.py",
        "framework/errors_impl.py",
    ],
    srcs_version = "PY2AND3",
    deps = [
        ":_pywrap_py_exception_registry",
        ":c_api_util",
        ":error_interpolation",
        ":pywrap_tf_session",
        ":util",
    ],
)

py_library(
    name = "error_interpolation",
    srcs = [
        "framework/error_interpolation.py",
    ],
    srcs_version = "PY2AND3",
    deps = [
        "//tensorflow/core:protos_all_py",
    ],
)

py_library(
    name = "function",
    srcs = ["framework/function.py"],
    srcs_version = "PY2AND3",
    deps = [
        ":array_ops",
        ":dtypes",
        ":framework_ops",
        ":graph_to_function_def",
        ":op_def_registry",
        ":pywrap_tf_session",
        ":util",
        ":variable_scope",
        "//tensorflow/core:protos_all_py",
        "//tensorflow/python/eager:context",
    ],
)

py_library(
    name = "graph_to_function_def",
    srcs = ["framework/graph_to_function_def.py"],
    srcs_version = "PY2AND3",
    deps = [
        ":op_def_registry",
        "//tensorflow/core:protos_all_py",
    ],
)

py_library(
    name = "function_def_to_graph",
    srcs = ["framework/function_def_to_graph.py"],
    srcs_version = "PY2AND3",
    deps = [
        ":framework",
        ":framework_ops",
        ":function",
        ":tensor_shape",
        ":versions",
        "//tensorflow/core:protos_all_py",
    ],
)

tf_py_test(
    name = "function_def_to_graph_test",
    size = "small",
    srcs = ["framework/function_def_to_graph_test.py"],
    python_version = "PY3",
    tags = ["no_pip"],
    deps = [
        ":array_ops",
        ":client_testlib",
        ":constant_op",
        ":dtypes",
        ":framework_ops",
        ":function",
        ":function_def_to_graph",
        ":graph_to_function_def",
        ":math_ops",
        ":op_def_library",
        ":test_ops",
    ],
)

py_library(
    name = "graph_util",
    srcs = [
        "framework/graph_util.py",
        "framework/graph_util_impl.py",
    ],
    srcs_version = "PY2AND3",
    deps = [
        ":dtypes",
        ":framework_ops",
        ":platform",
        ":tensor_util",
        "//tensorflow/core:protos_all_py",
    ],
)

py_library(
    name = "convert_to_constants",
    srcs = [
        "framework/convert_to_constants.py",
    ],
    srcs_version = "PY2AND3",
    deps = [
        ":dtypes",
        ":framework_ops",
        ":platform",
        ":tensor_util",
        ":tf_optimizer",
        "//tensorflow/core:protos_all_py",
    ],
)

py_library(
    name = "kernels",
    srcs = [
        "framework/kernels.py",
    ],
    srcs_version = "PY2AND3",
    deps = [
        ":pywrap_tf_session",
        ":util",
        "//tensorflow/core:protos_all_py",
    ],
)

py_library(
    name = "op_def_library",
    srcs = ["framework/op_def_library.py"],
    srcs_version = "PY2AND3",
    deps = [
        ":dtypes",
        ":framework_ops",
        ":op_callbacks",
        ":op_def_registry",
        ":platform",
        ":tensor_shape",
        ":util",
        "//tensorflow/core:protos_all_py",
        "@six_archive//:six",
    ],
)

tf_python_pybind_extension(
    name = "_op_def_registry",
    srcs = ["framework/op_def_registry.cc"],
    module_name = "_op_def_registry",
    deps = [
        ":pybind11_status",
        "//tensorflow/core:framework_headers_lib",
        "//tensorflow/core:protos_all_cc",
        "@pybind11",
    ],
)

py_library(
    name = "op_def_registry",
    srcs = ["framework/op_def_registry.py"],
    srcs_version = "PY2AND3",
    deps = [
        ":_op_def_registry",
        "//tensorflow/core:protos_all_py",
    ],
)

py_library(
    name = "framework_ops",  # "ops" is already the name of a deprecated target
    srcs = ["framework/ops.py"],
    srcs_version = "PY2AND3",
    deps = [
        ":c_api_util",
        ":control_flow_util",
        ":device",
        ":dtypes",
        ":error_interpolation",
        ":indexed_slices",
        ":op_def_registry",
        ":platform",
        ":registry",
        ":tensor_conversion_registry",
        ":tensor_shape",
        ":tf2",
        ":traceable_stack",
        ":type_spec",
        ":util",
        ":versions",
        "//tensorflow/core:protos_all_py",
        "//tensorflow/python/eager:context",
        "//tensorflow/python/eager:core",
        "//tensorflow/python/eager:monitoring",
        "//tensorflow/python/eager:tape",
        "@six_archive//:six",
    ],
)

py_library(
    name = "op_callbacks",
    srcs = ["framework/op_callbacks.py"],
    srcs_version = "PY2AND3",
)

cuda_py_test(
    name = "op_callbacks_test",
    srcs = ["framework/op_callbacks_test.py"],
    python_version = "PY3",
    deps = [
        ":client_testlib",
        ":control_flow_ops",
        ":framework_test_lib",
        ":script_ops",
        ":sparse_ops",
        ":sparse_tensor",
        "//tensorflow/python/eager:execute",
        "//tensorflow/python/eager:test",
        "//third_party/py/numpy",
    ],
)

py_library(
    name = "indexed_slices",
    srcs = ["framework/indexed_slices.py"],
    srcs_version = "PY2AND3",
    deps = [
        ":composite_tensor",
        ":dtypes",
        ":tensor_conversion_registry",
        ":tensor_shape",
        ":type_spec",
        ":util",
        "//tensorflow/python/eager:context",
        "//tensorflow/python/types",
    ],
)

py_library(
    name = "tensor_conversion_registry",
    srcs = ["framework/tensor_conversion_registry.py"],
    srcs_version = "PY2AND3",
    deps = [
        "//tensorflow/python/eager:context",
    ],
)

py_library(
    name = "map_fn",
    srcs = ["ops/map_fn.py"],
    srcs_version = "PY2AND3",
    deps = [
        ":array_ops",
        ":constant_op",
        ":control_flow_ops",
        ":framework_ops",
        ":sparse_tensor",
        ":tensor_array_ops",
        ":tensor_shape",
        ":util",
        ":variable_scope",
        "//tensorflow/python/eager:context",
    ],
)

py_library(
    name = "func_graph",
    srcs = ["framework/func_graph.py"],
    srcs_version = "PY2AND3",
    deps = [
        ":auto_control_deps",
        ":framework_ops",
        ":sparse_tensor",
        ":tensor_array_ops",
        "//tensorflow/python/autograph",
        "//tensorflow/python/eager:context",
        "//tensorflow/python/eager:graph_only_ops",
        "//tensorflow/python/eager:tape",
    ],
)

py_library(
    name = "auto_control_deps",
    srcs = ["framework/auto_control_deps.py"],
    srcs_version = "PY2AND3",
    deps = [
        ":auto_control_deps_utils",
        ":control_flow_ops",
        ":framework_ops",
        ":sparse_tensor",
        ":tensor_array_ops",
        ":util",
    ],
)

py_library(
    name = "auto_control_deps_utils",
    srcs = ["framework/auto_control_deps_utils.py"],
    srcs_version = "PY2AND3",
    deps = [
        ":dtypes",
    ],
)

tf_py_test(
    name = "auto_control_deps_test",
    size = "small",
    srcs = ["framework/auto_control_deps_test.py"],
    python_version = "PY3",
    deps = [
        ":auto_control_deps",
        ":client_testlib",
        ":sendrecv_ops_gen",
    ],
)

py_library(
    name = "config",
    srcs = ["framework/config.py"],
    srcs_version = "PY2AND3",
    deps = [
        ":framework_ops",
        ":util",
        "//tensorflow/python/eager:context",
    ],
)

cuda_py_test(
    name = "config_test",
    size = "small",
    srcs = ["framework/config_test.py"],
    python_version = "PY3",
    tags = ["no_pip"],  # test_ops are not available in pip.
    deps = [
        ":client_testlib",
        ":config",
        ":constant_op",
        ":platform",
        ":test_ops",
        ":util",
    ] + tf_additional_xla_deps_py(),
)

py_library(
    name = "random_seed",
    srcs = ["framework/random_seed.py"],
    srcs_version = "PY2AND3",
    deps = [
        ":framework_ops",
    ],
)

py_library(
    name = "registry",
    srcs = ["framework/registry.py"],
    srcs_version = "PY2AND3",
    deps = [
        ":platform",
        ":util",
    ],
)

py_library(
    name = "smart_cond",
    srcs = ["framework/smart_cond.py"],
    srcs_version = "PY2AND3",
    deps = [
        ":control_flow_ops",
        ":pywrap_tf_session",
        ":tensor_util",
    ],
)

tf_py_test(
    name = "smart_cond_test",
    size = "small",
    srcs = ["framework/smart_cond_test.py"],
    python_version = "PY3",
    deps = [
        ":client_testlib",
        ":constant_op",
        ":framework_ops",
        ":math_ops",
        ":session",
        ":smart_cond",
    ],
)

py_library(
    name = "sparse_tensor",
    srcs = ["framework/sparse_tensor.py"],
    srcs_version = "PY2AND3",
    deps = [
        ":composite_tensor",
        ":dtypes",
        ":framework_ops",
        ":tensor_util",
        ":type_spec",
        "//tensorflow/python/types",
    ],
)

py_library(
    name = "composite_tensor",
    srcs = ["framework/composite_tensor.py"],
    srcs_version = "PY2AND3",
    visibility = visibility + ["//tensorflow:composite_tensor_whitelist"],
    deps = [
        ":dtypes",
        ":tensor_util",
    ],
)

py_library(
    name = "composite_tensor_utils",
    srcs = ["framework/composite_tensor_utils.py"],
    srcs_version = "PY2AND3",
    deps = [
        ":array_ops",
        ":composite_tensor",
        ":sparse_ops",
        ":sparse_tensor",
        "//tensorflow/python/ops/ragged:ragged_concat_ops",
        "//tensorflow/python/ops/ragged:ragged_tensor",
        "//tensorflow/python/ops/ragged:ragged_tensor_value",
        "//third_party/py/numpy",
    ],
)

py_test(
    name = "framework_composite_tensor_test",
    srcs = ["framework/composite_tensor_test.py"],
    main = "framework/composite_tensor_test.py",
    python_version = "PY3",
    srcs_version = "PY2AND3",
    deps = [
        ":composite_tensor",
        ":framework",
        ":framework_for_generated_wrappers",
        ":framework_test_lib",
        ":platform_test",
        "//tensorflow/core:protos_all_py",
    ],
)

tf_py_test(
    name = "framework_composite_tensor_utils_test",
    srcs = ["framework/composite_tensor_utils_test.py"],
    main = "framework/composite_tensor_utils_test.py",
    python_version = "PY3",
    deps = [
        ":array_ops",
        ":composite_tensor",
        ":composite_tensor_utils",
        ":framework_test_lib",
        ":sparse_ops",
        ":sparse_tensor",
        "//tensorflow/python/ops/ragged:ragged_tensor",
        "//tensorflow/python/ops/ragged:ragged_tensor_value",
        "//third_party/py/numpy",
    ],
)

py_library(
    name = "tensor_shape",
    srcs = ["framework/tensor_shape.py"],
    srcs_version = "PY2AND3",
    deps = [
        ":dtypes",
        ":tf2",
        ":util",
        "//tensorflow/core:protos_all_py",
        "//tensorflow/python/eager:monitoring",
    ],
)

py_library(
    name = "type_spec",
    srcs = ["framework/type_spec.py"],
    srcs_version = "PY2AND3",
    visibility = visibility + ["//tensorflow:composite_tensor_whitelist"],
    deps = [
        ":dtypes",
        ":tensor_shape",
        ":util",
        "//third_party/py/numpy",
    ],
)

py_library(
    name = "tensor_spec",
    srcs = ["framework/tensor_spec.py"],
    srcs_version = "PY2AND3",
    deps = [
        ":common_shapes",
        ":dtypes",
        ":tensor_shape",
        ":type_spec",
        ":util",
        "//third_party/py/numpy",
    ],
)

py_library(
    name = "tensor_util",
    srcs = ["framework/tensor_util.py"],
    srcs_version = "PY2AND3",
    deps = [
        ":errors",
        ":tensor_shape",
        ":util",
        "//tensorflow/core:protos_all_py",
        "//tensorflow/python/types",
    ],
)

py_library(
    name = "traceable_stack",
    srcs = ["framework/traceable_stack.py"],
    srcs_version = "PY2AND3",
    visibility = ["//visibility:public"],
    deps = [
        ":util",
    ],
)

py_library(
    name = "versions",
    srcs = ["framework/versions.py"],
    srcs_version = "PY2AND3",
    deps = [
        ":pywrap_tf_session",
    ],
)

py_library(
    name = "extra_py_tests_deps",
    srcs_version = "PY2AND3",
    deps = [
        ":keras_lib",
        "//third_party/py/numpy",
        "@six_archive//:six",
    ],
)

py_library(
    name = "gpu_util",
    srcs = ["framework/gpu_util.py"],
    deps = [],
)

py_library(
    name = "framework_test_lib",
    srcs = ["framework/test_util.py"],
    srcs_version = "PY2AND3",
    visibility = visibility + [
        "//tensorflow_estimator/python/estimator:__subpackages__",
    ],
    deps = [
        ":_pywrap_stacktrace_handler",
        ":array_ops",
        ":client",
        ":errors",
        ":framework_for_generated_wrappers",
        ":gpu_util",
        ":platform",
        ":platform_test",
        ":pywrap_tf_session",
        ":random_seed",
        ":resource_variable_ops",
        ":session",
        ":tensor_array_ops",
        ":training",
        ":util",
        ":variables",
        "//tensorflow/core:protos_all_py",
        "//tensorflow/python/eager:backprop",
        "//tensorflow/python/eager:context",
        "//tensorflow/python/eager:tape",
        "//tensorflow/python/ops/ragged:ragged_tensor",
        "//tensorflow/python/ops/ragged:ragged_tensor_value",
        "//third_party/py/numpy",
        "@absl_py//absl/testing:parameterized",
        "@six_archive//:six",
    ],
)

# Including this as a dependency will result in tests using
# :framework_test_lib to use XLA.
py_library(
    name = "is_xla_test_true",
    srcs = ["framework/is_xla_test_true.py"],
    srcs_version = "PY2AND3",
)

# Including this as a dependency will result in tests using
# :framework_test_lib to use MLIR.
py_library(
    name = "is_mlir_bridge_test_true",
    srcs = ["framework/is_mlir_bridge_test_true.py"],
    srcs_version = "PY2AND3",
)

# Including this as a dependency will result in tests to use TFRT.
# TODO(b/153582383): Move tf_ops_alwayslink dependency to c_api_tfrt instead.
py_library(
    name = "is_tfrt_test_true",
    srcs = ["framework/is_tfrt_test_true.py"],
    srcs_version = "PY2AND3",
)

py_library(
    name = "distributed_framework_test_lib",
    srcs_version = "PY2AND3",
    deps = [":framework_test_lib"],
)

py_library(
    name = "framework_combinations",
    srcs = ["framework/combinations.py"],
    srcs_version = "PY2AND3",
    deps = [
        ":framework_ops",
        ":framework_test_combinations_lib",
        ":tf2",
        ":util",
        "//tensorflow/python/eager:context",
    ],
)

py_library(
    name = "framework_test_combinations_lib",
    srcs = ["framework/test_combinations.py"],
    srcs_version = "PY2AND3",
    deps = [
        ":util",
        "@absl_py//absl/testing:parameterized",
    ],
)

py_test(
    name = "test_combinations_test",
    srcs = ["framework/test_combinations_test.py"],
    python_version = "PY3",
    srcs_version = "PY2AND3",
    deps = [
        ":framework_test_combinations_lib",
        "//tensorflow/python/eager:test",
    ],
)

py_library(
    name = "client_testlib",
    srcs = ["platform/test.py"],
    srcs_version = "PY2AND3",
    deps = [
        ":client",
        ":cond_v2",
        ":framework_test_lib",
        ":gradient_checker",
        ":gradient_checker_v2",
        ":platform_test",
        ":util",
        ":while_v2",
    ],
)

py_library(
    name = "memory_checker",
    srcs = [
        "framework/memory_checker.py",
        "framework/python_memory_checker.py",
    ],
    srcs_version = "PY2AND3",
    deps = [
        ":_python_memory_checker_helper",
        "//tensorflow/python/profiler:traceme",
    ],
)

tf_python_pybind_extension(
    name = "_python_memory_checker_helper",
    srcs = ["framework/python_memory_checker_helper.cc"],
    module_name = "_python_memory_checker_helper",
    deps = [
        "@pybind11",
    ],
)

tf_py_test(
    name = "framework_constant_op_test",
    size = "small",
    srcs = ["framework/constant_op_test.py"],
    main = "framework/constant_op_test.py",
    python_version = "PY3",
    tfrt_enabled = True,
    deps = [
        ":constant_op",
    ],
)

tf_py_test(
    name = "framework_registry_test",
    size = "small",
    srcs = ["framework/registry_test.py"],
    main = "framework/registry_test.py",
    python_version = "PY3",
    deps = [
        ":client_testlib",
        ":framework_for_generated_wrappers",
        "@absl_py//absl/testing:parameterized",
    ],
)

tf_py_test(
    name = "framework_errors_test",
    size = "small",
    srcs = ["framework/errors_test.py"],
    main = "framework/errors_test.py",
    python_version = "PY3",
    deps = [
        ":client_testlib",
        ":errors",
        "//tensorflow/core:protos_all_py",
    ],
)

tf_py_test(
    name = "framework_error_interpolation_test",
    size = "small",
    srcs = ["framework/error_interpolation_test.py"],
    main = "framework/error_interpolation_test.py",
    python_version = "PY3",
    deps = [
        ":client_testlib",
        ":constant_op",
        ":error_interpolation",
        ":traceable_stack",
    ],
)

tf_py_test(
    name = "framework_subscribe_test",
    size = "small",
    srcs = ["framework/subscribe_test.py"],
    main = "framework/subscribe_test.py",
    python_version = "PY3",
    deps = [
        ":framework",
        ":framework_for_generated_wrappers",
        ":framework_test_lib",
        ":math_ops",
        ":platform_test",
        ":script_ops",
        ":subscribe",
    ],
)

tf_py_test(
    name = "build_info_test",
    size = "small",
    srcs = [
        "platform/build_info.py",
        "platform/build_info_test.py",
    ],
    main = "platform/build_info_test.py",
    python_version = "PY3",
    tags = [
        "no_pip",
        "notap",
    ],
    deps = [
        ":client_testlib",
        ":platform",
    ],
)

tf_py_test(
    name = "benchmark_test",
    size = "small",
    srcs = [
        "platform/benchmark.py",
        "platform/benchmark_test.py",
    ],
    main = "platform/benchmark_test.py",
    python_version = "PY3",
    tags = [
        "no_pip",
    ],
    deps = [
        ":client_testlib",
        ":platform",
    ],
)

tf_py_test(
    name = "proto_test",
    size = "small",
    srcs = ["framework/proto_test.py"],
    main = "framework/proto_test.py",
    python_version = "PY3",
    deps = [
        ":client_testlib",
        ":framework_for_generated_wrappers",
        "//third_party/py/numpy",
    ],
)

tf_gen_op_wrapper_private_py(
    name = "functional_ops_gen",
    visibility = ["//learning/brain/python/ops:__pkg__"],
)

py_library(
    name = "functional_ops",
    srcs = ["ops/functional_ops.py"],
    srcs_version = "PY2AND3",
    deps = [
        ":array_ops",
        ":auto_control_deps_utils",
        ":constant_op",
        ":control_flow_ops",
        ":framework_ops",
        ":functional_ops_gen",
        ":sparse_tensor",
        ":tensor_array_ops",
        ":tensor_shape",
        ":util",
        ":variable_scope",
        "//tensorflow/core:protos_all_py",
        "//tensorflow/python/eager:context",
    ],
)

py_test(
    name = "ops/functional_ops_test",
    srcs = ["ops/functional_ops_test.py"],
    python_version = "PY3",
    srcs_version = "PY2AND3",
    deps = [
        ":client_testlib",
        ":dtypes",
        ":function",
        ":functional_ops",
        ":tensor_spec",
        "//tensorflow/python/eager:def_function",
    ],
)

cuda_py_test(
    name = "function_test",
    size = "medium",
    srcs = ["framework/function_test.py"],
    python_version = "PY3",
    shard_count = 10,
    tags = [
        "noasan",
        "optonly",
    ],
    deps = [
        ":array_ops",
        ":client",
        ":client_testlib",
        ":clip_ops",
        ":control_flow_ops",
        ":errors",
        ":framework_for_generated_wrappers",
        ":functional_ops",
        ":gradients",
        ":init_ops",
        ":logging_ops",
        ":logging_ops_gen",
        ":math_ops",
        ":nn_ops",
        ":platform",
        ":random_ops",
        ":variable_scope",
        ":variables",
        "//tensorflow/core:protos_all_py",
        "//third_party/py/numpy",
    ],
)

tf_py_test(
    name = "framework_versions_test",
    size = "small",
    srcs = ["framework/versions_test.py"],
    main = "framework/versions_test.py",
    python_version = "PY3",
    deps = [
        ":client_testlib",
        ":framework_for_generated_wrappers",
    ],
)

tf_py_test(
    name = "framework_importer_test",
    size = "large",
    srcs = ["framework/importer_test.py"],
    main = "framework/importer_test.py",
    python_version = "PY3",
    deps = [
        ":array_ops",
        ":client_testlib",
        ":framework",
        ":framework_for_generated_wrappers",
        ":gradients",
        ":math_ops",
        ":nn_grad",
        ":nn_ops",
        ":random_ops",
        ":test_ops",
        ":variables",
        "//tensorflow/core:protos_all_py",
        "//third_party/py/numpy",
    ],
)

filegroup(
    name = "meta_graph_testdata",
    srcs = [
        "framework/testdata/metrics_export_meta_graph.pb",
    ],
    visibility = ["//visibility:public"],
)

tf_py_test(
    name = "framework_meta_graph_test",
    size = "small",
    srcs = ["framework/meta_graph_test.py"],
    data = [":meta_graph_testdata"],
    main = "framework/meta_graph_test.py",
    python_version = "PY3",
    tags = [
        "no_pip",
        "no_windows",
    ],
    deps = [
        ":array_ops",
        ":client_testlib",
        ":control_flow_ops",
        ":data_flow_ops",
        ":framework",
        ":framework_for_generated_wrappers",
        ":math_ops",
        ":metrics",
        ":nn_ops",
        ":platform",
        ":random_ops",
        ":training",
        ":variables",
    ],
)

tf_py_test(
    name = "framework_traceable_stack_test",
    size = "small",
    srcs = ["framework/traceable_stack_test.py"],
    main = "framework/traceable_stack_test.py",
    python_version = "PY3",
    deps = [
        ":framework_test_lib",
        ":platform_test",
        ":test_ops",
        ":traceable_stack",
        ":util",
    ],
)

tf_gen_op_wrapper_py(
    name = "test_ops",
    out = "framework/test_ops.py",
    deps = [":test_ops_kernels"],
)

tf_gen_op_wrapper_private_py(
    name = "debug_ops_gen",
    out = "ops/gen_debug_ops.py",
    visibility = ["//tensorflow/python/debug:__pkg__"],
    deps = ["//tensorflow/core:debug_ops_op_lib"],
)

cc_library(
    name = "test_ops_kernels",
    srcs = ["framework/test_ops.cc"],
    linkstatic = 1,
    deps = [
        "//tensorflow/core:framework",
        "//tensorflow/core:lib",
        "//tensorflow/core:protos_all_cc",
    ],
    alwayslink = 1,
)

tf_gen_op_wrapper_py(
    name = "test_ops_2",
    out = "framework/test_ops_2.py",
    deps = [":test_ops_2_kernels"],
)

cc_library(
    name = "test_ops_2_kernels",
    srcs = ["framework/test_ops_2.cc"],
    linkstatic = 1,
    deps = ["//tensorflow/core:framework"],
    alwayslink = 1,
)

tf_py_test(
    name = "framework_common_shapes_test",
    size = "small",
    srcs = ["framework/common_shapes_test.py"],
    main = "framework/common_shapes_test.py",
    python_version = "PY3",
    deps = [
        ":framework",
        ":framework_for_generated_wrappers",
        ":framework_test_lib",
        ":platform_test",
        "//tensorflow/core:protos_all_py",
    ],
)

tf_py_test(
    name = "framework_ops_test",
    size = "small",
    srcs = ["framework/ops_test.py"],
    main = "framework/ops_test.py",
    python_version = "PY3",
    tags = ["no_pip"],  # test_ops_2 is not available in pip.
    tfrt_enabled = True,
    deps = [
        ":cond_v2",
        ":control_flow_ops",
        ":errors",
        ":framework",
        ":framework_for_generated_wrappers",
        ":framework_test_lib",
        ":gradients",
        ":math_ops",
        ":platform_test",
        ":resources",
        ":test_ops",
        ":test_ops_2",
        ":util",
        ":variable_scope",
        ":variables",
        ":while_v2",
        "//tensorflow/core:protos_all_py",
        "//tensorflow/python/eager:context",
        "//tensorflow/python/eager:function",
    ],
)

tf_py_test(
    name = "framework_ops_enable_eager_test",
    size = "small",
    srcs = ["framework/ops_enable_eager_test.py"],
    main = "framework/ops_enable_eager_test.py",
    python_version = "PY3",
    deps = [
        ":framework",
        ":platform_test",
        "//tensorflow/python/eager:context",
    ],
)

tf_py_test(
    name = "framework_tensor_shape_test",
    size = "small",
    srcs = ["framework/tensor_shape_test.py"],
    main = "framework/tensor_shape_test.py",
    python_version = "PY3",
    deps = [
        ":framework_for_generated_wrappers",
        ":framework_test_lib",
        ":platform_test",
        "//tensorflow/core:protos_all_py",
        "@absl_py//absl/testing:parameterized",
    ],
)

tf_py_test(
    name = "framework_type_spec_test",
    size = "small",
    srcs = ["framework/type_spec_test.py"],
    main = "framework/type_spec_test.py",
    python_version = "PY3",
    deps = [
        ":framework_for_generated_wrappers",
        ":framework_test_lib",
        ":platform_test",
        ":type_spec",
        "//third_party/py/numpy",
    ],
)

tf_py_test(
    name = "framework_tensor_spec_test",
    size = "small",
    srcs = ["framework/tensor_spec_test.py"],
    main = "framework/tensor_spec_test.py",
    python_version = "PY3",
    deps = [
        ":framework_for_generated_wrappers",
        ":framework_test_lib",
        ":platform_test",
        ":tensor_spec",
        "//third_party/py/numpy",
    ],
)

tf_py_test(
    name = "framework_sparse_tensor_test",
    size = "small",
    srcs = ["framework/sparse_tensor_test.py"],
    main = "framework/sparse_tensor_test.py",
    python_version = "PY3",
    deps = [
        ":array_ops",
        ":framework",
        ":framework_for_generated_wrappers",
        ":framework_test_lib",
        ":math_ops",
        ":platform_test",
        "//tensorflow/core:protos_all_py",
    ],
)

tf_py_test(
    name = "framework_device_spec_test",
    size = "small",
    srcs = ["framework/device_spec_test.py"],
    main = "framework/device_spec_test.py",
    python_version = "PY3",
    deps = [
        ":framework_for_generated_wrappers",
        ":framework_test_lib",
        ":platform_test",
        "//tensorflow/core:protos_all_py",
    ],
)

tf_py_test(
    name = "framework_device_test",
    size = "small",
    srcs = ["framework/device_test.py"],
    main = "framework/device_test.py",
    python_version = "PY3",
    deps = [
        ":framework_for_generated_wrappers",
        ":framework_test_lib",
        ":platform_test",
        "//tensorflow/core:protos_all_py",
    ],
)

tf_py_test(
    name = "framework_random_seed_test",
    size = "small",
    srcs = ["framework/random_seed_test.py"],
    main = "framework/random_seed_test.py",
    python_version = "PY3",
    deps = [
        ":client_testlib",
        ":framework",
    ],
)

tf_py_test(
    name = "framework_tensor_shape_div_test",
    size = "small",
    srcs = ["framework/tensor_shape_div_test.py"],
    main = "framework/tensor_shape_div_test.py",
    python_version = "PY3",
    deps = [
        ":framework_for_generated_wrappers",
        ":framework_test_lib",
        ":platform_test",
        "//tensorflow/core:protos_all_py",
        "@six_archive//:six",
    ],
)

tf_py_test(
    name = "framework_tensor_util_test",
    size = "small",
    srcs = ["framework/tensor_util_test.py"],
    main = "framework/tensor_util_test.py",
    python_version = "PY3",
    tags = ["no_windows"],
    deps = [
        ":array_ops",
        ":client_testlib",
        ":framework",
        ":framework_for_generated_wrappers",
        ":framework_test_lib",
        ":math_ops",
        ":state_ops_gen",
        "//third_party/py/numpy",
    ],
)

tf_py_test(
    name = "framework_test_util_test",
    size = "small",
    srcs = ["framework/test_util_test.py"],
    main = "framework/test_util_test.py",
    python_version = "PY3",
    tags = ["no_windows"],
    deps = [
        ":control_flow_ops",
        ":errors",
        ":framework_combinations",
        ":framework_for_generated_wrappers",
        ":framework_test_lib",
        ":platform_test",
        ":random_ops",
        ":resource_variable_ops",
        ":session",
        ":test_ops",
        ":variables",
        "//tensorflow/core:protos_all_py",
        "//tensorflow/python/eager:context",
        "//third_party/py/numpy",
        "@absl_py//absl/testing:parameterized",
    ],
)

tf_py_test(
    name = "framework_memory_checker_test",
    size = "medium",
    srcs = ["framework/memory_checker_test.py"],
    main = "framework/memory_checker_test.py",
    python_version = "PY3",
    shard_count = 8,
    tags = [
        "no_oss",
        "no_pip",
        "no_windows",
        "noasan",  # TODO(b/149948895): Re-enable.
        "nomsan",  # TODO(b/149948895): Re-enable.
        "notsan",  # TODO(b/149948895): Re-enable.
    ],
    deps = [
        ":framework_test_lib",
        # TODO(kkb): Find more appropriate place to add `memory_checker` as deps
        # Adding directly to `framework_test_lib` caused a Colab binary size
        # regression b/149433910 .
        ":memory_checker",
        ":_memory_checker_test_helper",
    ],
)

tf_python_pybind_extension(
    name = "_memory_checker_test_helper",
    srcs = ["framework/memory_checker_test_helper.cc"],
    module_name = "_memory_checker_test_helper",
    deps = [
        "@pybind11",
    ],
)

tf_py_test(
    name = "framework_dtypes_test",
    size = "small",
    srcs = ["framework/dtypes_test.py"],
    main = "framework/dtypes_test.py",
    python_version = "PY3",
    deps = [
        ":framework_for_generated_wrappers",
        ":framework_test_lib",
        ":platform_test",
        "//tensorflow:tensorflow_py",
        "//tensorflow/core:protos_all_py",
        "//third_party/py/numpy",
    ],
)

tf_py_test(
    name = "op_def_library_test",
    size = "small",
    srcs = ["framework/op_def_library_test.py"],
    python_version = "PY3",
    deps = [
        ":framework_for_generated_wrappers",
        ":framework_test_lib",
        ":platform_test",
    ],
)

tf_py_test(
    name = "framework_kernels_test",
    size = "small",
    srcs = ["framework/kernels_test.py"],
    main = "framework/kernels_test.py",
    python_version = "PY3",
    deps = [
        ":framework_test_lib",
        ":kernels",
        ":platform_test",
        ":test_ops",
    ],
)

tf_gen_op_wrapper_private_py(
    name = "array_ops_gen",
    visibility = [
        "//learning/brain/python/ops:__pkg__",
        "//tensorflow/compiler/tests:__pkg__",
        "//tensorflow/python/kernel_tests:__pkg__",
        "//tensorflow/python/kernel_tests/v1_compat_tests:__pkg__",
    ],
    deps = [
        "//tensorflow/c/kernels:bitcast_op_lib",
        "//tensorflow/core:array_ops_op_lib",
    ],
)

tf_gen_op_wrapper_private_py(
    name = "bitwise_ops_gen",
    visibility = [
        "//learning/brain/python/ops:__pkg__",
        "//tensorflow/compiler/tests:__pkg__",
        "//tensorflow/contrib/quantization:__pkg__",
        "//tensorflow/python/kernel_tests:__pkg__",
    ],
)

tf_gen_op_wrapper_private_py(
    name = "boosted_trees_ops_gen",
    visibility = ["//tensorflow:internal"],
    deps = [
        "//tensorflow/core:boosted_trees_ops_op_lib",
    ],
)

tf_gen_op_wrapper_private_py(
    name = "tensor_forest_ops_gen",
    visibility = ["//tensorflow:internal"],
    deps = [
        "//tensorflow/core:tensor_forest_ops_op_lib",
    ],
)

tf_gen_op_wrapper_private_py(
    name = "summary_ops_gen",
    visibility = ["//tensorflow:__subpackages__"],
    deps = ["//tensorflow/core:summary_ops_op_lib"],
)

tf_gen_op_wrapper_private_py(
    name = "audio_ops_gen",
    visibility = ["//learning/brain/python/ops:__pkg__"],
)

tf_gen_op_wrapper_private_py(
    name = "cudnn_rnn_ops_gen",
    visibility = [
        "//tensorflow:__subpackages__",
    ],
)

tf_gen_op_wrapper_private_py(
    name = "candidate_sampling_ops_gen",
    visibility = ["//learning/brain/python/ops:__pkg__"],
)

tf_gen_op_wrapper_private_py(
    name = "checkpoint_ops_gen",
    visibility = ["//tensorflow/python/kernel_tests:__pkg__"],
)

tf_gen_op_wrapper_private_py(
    name = "clustering_ops_gen",
    visibility = ["//tensorflow:internal"],
    deps = [
        "//tensorflow/core:clustering_ops_op_lib",
    ],
)

tf_gen_op_wrapper_private_py(
    name = "collective_ops_gen",
    visibility = ["//tensorflow:internal"],
    deps = [
        "//tensorflow/core:collective_ops_op_lib",
    ],
)

tf_gen_op_wrapper_private_py(
    name = "control_flow_ops_gen",
    visibility = [
        "//learning/brain/python/ops:__pkg__",
        "//tensorflow/python/kernel_tests:__pkg__",
    ],
    deps = [
        "//tensorflow/core:control_flow_ops_op_lib",
        "//tensorflow/core:no_op_op_lib",
    ],
)

tf_gen_op_wrapper_private_py(
    name = "ctc_ops_gen",
)

tf_gen_op_wrapper_private_py(
    name = "data_flow_ops_gen",
    visibility = [
        "//learning/brain/python/ops:__pkg__",
        "//tensorflow/python/kernel_tests:__pkg__",
    ],
)

tf_gen_op_wrapper_private_py(
    name = "dataset_ops_gen",
    visibility = [
        "//learning/brain/python/ops:__pkg__",
        "//tensorflow:__subpackages__",
        "//tensorflow/python/kernel_tests:__pkg__",
    ],
)

tf_gen_op_wrapper_private_py(
    name = "experimental_dataset_ops_gen",
    visibility = [
        "//learning/brain/python/ops:__pkg__",
        "//tensorflow:__subpackages__",
        "//tensorflow/python/kernel_tests:__pkg__",
    ],
)

tf_gen_op_wrapper_private_py(
    name = "image_ops_gen",
    visibility = ["//learning/brain/python/ops:__pkg__"],
)

tf_gen_op_wrapper_private_py(
    name = "io_ops_gen",
    visibility = [
        "//learning/brain/python/ops:__pkg__",
        "//tensorflow/python/kernel_tests:__pkg__",
        "//tensorflow/python/training/tracking:__pkg__",
    ],
)

tf_gen_op_wrapper_private_py(
    name = "linalg_ops_gen",
    visibility = ["//learning/brain/python/ops:__pkg__"],
)

tf_gen_op_wrapper_private_py(
    name = "logging_ops_gen",
    visibility = [
        "//learning/brain/python/ops:__pkg__",
        "//tensorflow/python/kernel_tests:__pkg__",
    ],
    deps = [
<<<<<<< HEAD
        "//tensorflow/c/kernels:histogram_summary_op_lib",
=======
        "//tensorflow/c/kernels:summary_op_lib",
>>>>>>> 6be604aa
        "//tensorflow/core:logging_ops_op_lib",
    ],
)

tf_gen_op_wrapper_private_py(
    name = "lookup_ops_gen",
    visibility = [
        "//learning/brain/python/ops:__pkg__",
        "//tensorflow/python/kernel_tests:__pkg__",
    ],
)

tf_gen_op_wrapper_private_py(
    name = "batch_ops_gen",
    visibility = [
        "//tensorflow:__subpackages__",
    ],
)

py_library(
    name = "batch_ops",
    srcs = [
        "ops/batch_ops.py",
    ],
    srcs_version = "PY2AND3",
    deps = [
        ":batch_ops_gen",
    ],
)

py_test(
    name = "batch_ops_test",
    size = "small",
    srcs = ["ops/batch_ops_test.py"],
    python_version = "PY3",
    srcs_version = "PY2AND3",
    tags = [
        "manual",
        "no_pip",
        "nomac",
    ],
    deps = [
        ":array_ops",
        ":batch_ops",
        ":client_testlib",
        ":dtypes",
        ":framework",
        ":gradients",
        ":script_ops",
    ],
)

tf_gen_op_wrapper_private_py(
    name = "manip_ops_gen",
    visibility = [
        "//learning/brain/python/ops:__pkg__",
        "//tensorflow/python/kernel_tests:__pkg__",
    ],
)

tf_gen_op_wrapper_private_py(
    name = "math_ops_gen",
    visibility = [
        "//learning/brain/google/python/ops:__pkg__",
        "//learning/brain/python/ops:__pkg__",
        "//tensorflow/compiler/tests:__pkg__",
        "//tensorflow/python/kernel_tests:__pkg__",
    ],
)

tf_gen_op_wrapper_private_py(
    name = "nn_ops_gen",
    visibility = [
        "//learning/brain/python/ops:__pkg__",
        "//tensorflow/compiler/tests:__pkg__",
        "//tensorflow/python/kernel_tests:__pkg__",
        "//tensorflow/python/tools:__pkg__",
    ],
)

tf_gen_op_wrapper_private_py(
    name = "count_ops_gen",
    visibility = ["//learning/brain/python/ops:__pkg__"],
)

tf_gen_op_wrapper_private_py(
    name = "parsing_ops_gen",
    visibility = ["//learning/brain/python/ops:__pkg__"],
)

tf_gen_op_wrapper_private_py(
    name = "random_ops_gen",
    visibility = ["//learning/brain/python/ops:__pkg__"],
)

tf_gen_op_wrapper_private_py(
    name = "special_math_ops_gen",
    visibility = ["//learning/brain/python/ops:__pkg__"],
)

tf_gen_op_wrapper_private_py(
    name = "stateful_random_ops_gen",
    visibility = ["//learning/brain/python/ops:__pkg__"],
)

tf_gen_op_wrapper_private_py(
    name = "resource_variable_ops_gen",
    visibility = [
        "//tensorflow/compiler/tf2xla:internal",
        "//tensorflow/python/distribute:__pkg__",
    ],
)

tf_gen_op_wrapper_private_py(
    name = "stateless_random_ops_gen",
    visibility = [
        "//tensorflow/python/data/experimental/ops:__pkg__",
    ],
)

tf_gen_op_wrapper_private_py(
    name = "list_ops_gen",
)

tf_gen_op_wrapper_private_py(
    name = "script_ops_gen",
)

tf_gen_op_wrapper_private_py(
    name = "sdca_ops_gen",
    visibility = ["//tensorflow_estimator/python/estimator/canned/linear_optimizer:__pkg__"],
)

tf_gen_op_wrapper_private_py(
    name = "set_ops_gen",
)

tf_gen_op_wrapper_private_py(
    name = "state_ops_gen",
    visibility = [
        "//learning/brain/python/ops:__pkg__",
        "//tensorflow/python/kernel_tests:__pkg__",
    ],
)

tf_gen_op_wrapper_private_py(
    name = "sparse_ops_gen",
)

tf_gen_op_wrapper_private_py(
    name = "spectral_ops_gen",
    visibility = ["//tensorflow/python/ops/signal:__pkg__"],
)

tf_gen_op_wrapper_private_py(
    name = "string_ops_gen",
)

tf_gen_op_wrapper_private_py(
    name = "user_ops_gen",
)

tf_gen_op_wrapper_private_py(
    name = "training_ops_gen",
    out = "training/gen_training_ops.py",
)

tf_gen_op_wrapper_private_py(
    name = "ragged_array_ops_gen",
    visibility = ["//tensorflow/python/ops/ragged:__pkg__"],
)

tf_gen_op_wrapper_private_py(
    name = "ragged_math_ops_gen",
    visibility = ["//tensorflow/python/ops/ragged:__pkg__"],
)

tf_gen_op_wrapper_private_py(
    name = "ragged_conversion_ops_gen",
    visibility = ["//tensorflow/python/ops/ragged:__pkg__"],
)

tf_gen_op_wrapper_private_py(name = "rnn_ops_gen")

tf_gen_op_wrapper_private_py(
    name = "sendrecv_ops_gen",
    visibility = ["//tensorflow:internal"],
    deps = [
        "//tensorflow/core:sendrecv_ops_op_lib",
    ],
)

tf_gen_op_wrapper_private_py(
    name = "tpu_ops_gen",
    visibility = [
        "//smartass/brain/configure/python:__pkg__",
        "//tensorflow/python/tpu:__pkg__",
    ],
    deps = [
        "//tensorflow/core:tpu_configuration_ops_op_lib",
        "//tensorflow/core:tpu_cross_replica_ops_op_lib",
        "//tensorflow/core:tpu_embedding_load_retrieve_ops_op_lib",
        "//tensorflow/core:tpu_embedding_ops_op_lib",
        "//tensorflow/core:tpu_functional_ops_op_lib",
        "//tensorflow/core:tpu_heartbeat_ops_op_lib",
        "//tensorflow/core:tpu_host_compute_ops_op_lib",
        "//tensorflow/core:tpu_infeed_ops_op_lib",
        "//tensorflow/core:tpu_ordinal_selector_ops_op_lib",
        "//tensorflow/core:tpu_outfeed_ops_op_lib",
        "//tensorflow/core:tpu_replication_ops_op_lib",
    ],
)

py_library(
    name = "array_grad",
    srcs = ["ops/array_grad.py"],
    srcs_version = "PY2AND3",
    deps = [
        ":array_ops",
        ":array_ops_gen",
        ":framework",
        ":framework_for_generated_wrappers",
        ":math_ops",
        ":sparse_ops",
        "//tensorflow/compiler/tf2xla/ops:gen_xla_ops",
    ],
)

py_library(
    name = "array_ops",
    srcs = [
        "ops/array_ops.py",
        "ops/inplace_ops.py",
    ],
    srcs_version = "PY2AND3",
    visibility = visibility,
    deps = [
        ":array_ops_gen",
        ":common_shapes",
        ":constant_op",
        ":dtypes",
        ":framework_ops",
        ":math_ops_gen",
        ":sparse_tensor",
        ":tensor_shape",
        ":tensor_util",
        ":util",
        "//third_party/py/numpy",
        "@six_archive//:six",
    ],
)

py_library(
    name = "bitwise_ops",
    srcs = ["ops/bitwise_ops.py"],
    srcs_version = "PY2AND3",
    deps = [
        ":bitwise_ops_gen",
        ":framework",
        ":util",
    ],
)

py_library(
    name = "boosted_trees_ops",
    srcs = ["ops/boosted_trees_ops.py"],
    srcs_version = "PY2AND3",
    deps = [
        ":boosted_trees_ops_gen",
        ":framework",
        ":ops",
        ":training",
        "//tensorflow/core/kernels/boosted_trees:boosted_trees_proto_py",
    ],
)

py_library(
    name = "tensor_forest_ops",
    srcs = ["ops/tensor_forest_ops.py"],
    srcs_version = "PY2AND3",
    deps = [
        ":framework",
        ":ops",
        ":tensor_forest_ops_gen",
        ":training",
        "//tensorflow/core/kernels/boosted_trees:boosted_trees_proto_py",
    ],
)

py_library(
    name = "optional_grad",
    srcs = ["ops/optional_grad.py"],
    srcs_version = "PY2AND3",
    deps = [
        ":framework_ops",
    ],
)

py_library(
    name = "sets",
    srcs = [
        "ops/sets.py",
        "ops/sets_impl.py",
    ],
    srcs_version = "PY2AND3",
    deps = [
        ":framework",
        ":framework_for_generated_wrappers",
        ":set_ops_gen",
        ":util",
    ],
)

py_library(
    name = "candidate_sampling_ops",
    srcs = ["ops/candidate_sampling_ops.py"],
    srcs_version = "PY2AND3",
    deps = [
        ":array_ops",
        ":candidate_sampling_ops_gen",
        ":framework",
        ":math_ops",
    ],
)

py_library(
    name = "check_ops",
    srcs = ["ops/check_ops.py"],
    srcs_version = "PY2AND3",
    deps = [
        ":array_ops",
        ":control_flow_ops",
        ":framework_for_generated_wrappers",
        ":math_ops",
        ":sparse_tensor",
        ":tensor_util",
        ":util",
        "//third_party/py/numpy",
    ],
)

py_library(
    name = "clip_ops",
    srcs = ["ops/clip_ops.py"],
    srcs_version = "PY2AND3",
    deps = [
        ":array_ops",
        ":framework_for_generated_wrappers",
        ":math_ops",
        ":nn_ops_gen",
        ":numerics",
        "@six_archive//:six",
    ],
)

tf_py_test(
    name = "clip_ops_test",
    size = "small",
    srcs = ["ops/clip_ops_test.py"],
    python_version = "PY3",
    deps = [
        ":client_testlib",
        ":clip_ops",
        ":framework_for_generated_wrappers",
        "//third_party/py/numpy",
    ],
)

py_library(
    name = "clustering_ops",
    srcs = ["ops/clustering_ops.py"],
    srcs_version = "PY2AND3",
    deps = [
        ":clustering_ops_gen",
        ":framework",
        ":ops",
        ":training",
    ],
)

tf_py_test(
    name = "clustering_ops_test",
    size = "medium",
    srcs = ["ops/clustering_ops_test.py"],
    python_version = "PY3",
    deps = [
        ":client_testlib",
        ":clustering_ops",
        ":framework_for_generated_wrappers",
        "//third_party/py/numpy",
    ],
)

py_library(
    name = "collective_ops",
    srcs = ["ops/collective_ops.py"],
    srcs_version = "PY2AND3",
    deps = [
        ":collective_ops_gen",
        ":framework_for_generated_wrappers",
    ],
)

tf_py_test(
    name = "collective_ops_test",
    size = "small",
    srcs = ["ops/collective_ops_test.py"],
    python_version = "PY3",
    tags = ["no_rocm"],
    deps = [
        ":client_testlib",
        ":collective_ops",
        ":framework_for_generated_wrappers",
        ":kernels",
        "//third_party/py/numpy",
    ],
)

tf_py_test(
    name = "collective_ops_xla_test",
    size = "small",
    srcs = ["ops/collective_ops_xla_test.py"],
    python_version = "PY3",
    tags = [
        "no_pip",
        "no_rocm",
        "no_windows",
        "nomac",
    ],
    xla_enable_strict_auto_jit = True,
    deps = [
        ":client_testlib",
        ":collective_ops",
        ":framework_for_generated_wrappers",
        ":kernels",
        "//third_party/py/numpy",
    ],
)

cuda_py_test(
    name = "collective_ops_gpu_test",
    size = "small",
    srcs = ["ops/collective_ops_gpu_test.py"],
    python_version = "PY3",
    tags = [
        "guitar",
        "multi_gpu",
        "no_rocm",
        "no_windows",
    ],
    deps = [
        ":client_testlib",
        ":collective_ops",
        ":framework_for_generated_wrappers",
        "//third_party/py/numpy",
    ],
)

py_library(
    name = "control_flow_grad",
    srcs =
        ["ops/control_flow_grad.py"],
    srcs_version = "PY2AND3",
    deps = [
        ":control_flow_ops",
        ":control_flow_ops_gen",
        ":control_flow_util",
        ":framework",
        ":framework_for_generated_wrappers",
        ":math_ops",
    ],
)

# Note: targets depending on this should also depend on ":cond_v2" and ":while_v2".
# See b/118513001.
py_library(
    name = "control_flow_ops",
    srcs = ["ops/control_flow_ops.py"],
    srcs_version = "PY2AND3",
    deps = [
        ":array_ops",
        ":array_ops_gen",
        ":constant_op",
        ":control_flow_ops_gen",
        ":control_flow_util",
        ":dtypes",
        ":framework_ops",
        ":logging_ops_gen",
        ":math_ops",
        ":platform",
        ":sparse_tensor",
        ":tensor_array_ops",
        ":tensor_shape",
        ":tf2",
        ":tf_should_use",
        ":util",
        "//tensorflow/core:protos_all_py",
        "@six_archive//:six",
    ],
)

py_library(
    name = "control_flow_util",
    srcs = ["ops/control_flow_util.py"],
    srcs_version = "PY2AND3",
    deps = [
        ":platform",
    ],
)

py_library(
    name = "control_flow_util_v2",
    srcs = ["ops/control_flow_util_v2.py"],
    srcs_version = "PY2AND3",
    deps = [
        ":control_flow_util",
        ":control_flow_v2_func_graphs",
        ":framework_ops",
        ":util",
        "//tensorflow/core:protos_all_py",
        "//tensorflow/python/distribute:distribute_lib",
        "//tensorflow/python/eager:context",
        "//tensorflow/python/eager:function",
        "//tensorflow/python/keras/engine:base_layer_utils",
    ],
)

py_library(
    name = "control_flow_v2_func_graphs",
    srcs = ["ops/control_flow_v2_func_graphs.py"],
    srcs_version = "PY2AND3",
    deps = [
        ":func_graph",
    ],
)

py_library(
    name = "control_flow_v2_toggles",
    srcs = ["ops/control_flow_v2_toggles.py"],
    srcs_version = "PY2AND3",
    deps = [
        ":control_flow_util",
        ":control_flow_util_v2",
        ":framework_ops",
        ":util",
    ],
)

tf_py_test(
    name = "control_flow_v2_toggles_test",
    size = "small",
    srcs = ["ops/control_flow_v2_toggles_test.py"],
    python_version = "PY3",
    deps = [
        ":client_testlib",
        ":control_flow_util_v2",
        ":control_flow_v2_toggles",
        ":platform_test",
    ],
)

tf_py_test(
    name = "control_flow_v2_enable_test",
    size = "small",
    srcs = ["ops/control_flow_v2_enable_test.py"],
    python_version = "PY3",
    deps = [
        ":client_testlib",
        ":control_flow_util",
        ":platform_test",
        ":tf2",
    ],
)

tf_py_test(
    name = "control_flow_v2_disable_test",
    size = "small",
    srcs = ["ops/control_flow_v2_disable_test.py"],
    python_version = "PY3",
    # This tests that it is possible to disable cfv2 using env vars.
    # This does not apply to TF 2.0 nightly builds which enable
    # v2 behavior using `tf.compat.v1.enable_v2_behavior()` in which case
    # `tf.compat.v1.disable_control_flow_v2()` needs to be used.
    tags = [
        "no_oss",
        "no_pip",
    ],
    deps = [
        ":client_testlib",
        ":control_flow_util",
        ":platform_test",
        ":tf2",
    ],
)

py_library(
    name = "cond_v2",
    srcs = [
        "ops/cond_v2.py",
    ],
    srcs_version = "PY2AND3",
    deps = [
        ":array_ops",
        ":auto_control_deps_utils",
        ":c_api_util",
        ":control_flow_util_v2",
        ":framework_ops",
        ":function",
        ":function_def_to_graph",
        ":functional_ops_gen",
        ":gradients",
        ":gradients_util",
        ":graph_to_function_def",
        ":pywrap_tensorflow",
        ":util",
        "//tensorflow/python/compat",
        "//tensorflow/python/data/ops:dataset_ops",
        "//tensorflow/python/eager:function",
    ],
)

py_library(
    name = "while_v2",
    srcs = [
        "ops/while_v2.py",
        "ops/while_v2_indexed_slices_rewriter.py",
    ],
    srcs_version = "PY2AND3",
    deps = [
        ":array_ops",
        ":auto_control_deps_utils",
        ":constant_op",
        ":control_flow_ops",
        ":control_flow_util",
        ":control_flow_util_v2",
        ":dtypes",
        ":framework_ops",
        ":function_def_to_graph",
        ":functional_ops_gen",
        ":gradients_util",
        ":list_ops",
        ":pywrap_tf_session",
        ":tensor_array_ops",
        ":tensor_shape",
        ":tensor_util",
        ":util",
        "//tensorflow/python/eager:function",
    ],
)

py_library(
    name = "bincount_ops",
    srcs = ["ops/bincount_ops.py"],
    srcs_version = "PY2AND3",
    deps = [
        ":count_ops_gen",
        ":framework",
        ":framework_for_generated_wrappers",
        "//tensorflow/python/compat",
    ],
)

tf_py_test(
    name = "bincount_ops_test",
    size = "small",
    srcs = ["ops/bincount_ops_test.py"],
    python_version = "PY3",
    deps = [
        ":bincount_ops",
        ":platform_test",
    ],
)

py_library(
    name = "ctc_ops",
    srcs = ["ops/ctc_ops.py"],
    srcs_version = "PY2AND3",
    deps = [
        ":array_ops",
        ":ctc_ops_gen",
        ":framework",
        ":framework_for_generated_wrappers",
        ":nn_grad",
    ],
)

py_library(
    name = "cudnn_rnn_grad",
    srcs = ["ops/cudnn_rnn_grad.py"],
    srcs_version = "PY2AND3",
    deps = [
        ":cudnn_rnn_ops_gen",
        ":framework_for_generated_wrappers",
    ],
)

py_library(
    name = "data_flow_grad",
    srcs = ["ops/data_flow_grad.py"],
    srcs_version = "PY2AND3",
    deps = [
        ":array_ops",
        ":data_flow_ops",
        ":framework_for_generated_wrappers",
        ":math_ops",
    ],
)

py_library(
    name = "data_flow_ops",
    srcs = ["ops/data_flow_ops.py"],
    srcs_version = "PY2AND3",
    deps = [
        ":array_ops",
        ":control_flow_ops",
        ":data_flow_ops_gen",
        ":framework_for_generated_wrappers",
        ":math_ops",
        ":random_seed",
        ":tensor_util",
        "//tensorflow/python/eager:context",
        "@six_archive//:six",
    ],
)

py_library(
    name = "embedding_ops",
    srcs = ["ops/embedding_ops.py"],
    srcs_version = "PY2AND3",
    deps = [
        ":array_ops",
        ":clip_ops",
        ":data_flow_grad",
        ":data_flow_ops",
        ":framework",
        ":framework_for_generated_wrappers",
        ":math_ops",
        ":platform",
        ":resource_variable_ops",
        ":sparse_ops",
        ":tensor_shape",
        ":variables",
    ],
)

py_library(
    name = "gradients",
    srcs = [
        "ops/custom_gradient.py",
        "ops/gradients.py",
    ],
    srcs_version = "PY2AND3",
    deps = [
        ":gradients_impl",
        ":gradients_util",
        ":pywrap_tf_session",
        ":unconnected_gradients",
        "//tensorflow/python/eager:forwardprop",
        "//tensorflow/python/eager:function",
        "//tensorflow/python/eager:tape",
    ],
)

py_library(
    name = "gradients_impl",
    srcs = [
        "ops/gradients_impl.py",
    ],
    srcs_version = "PY2AND3",
    deps = [
        ":array_grad",
        ":array_ops",
        ":bitwise_ops",
        ":check_ops",
        ":control_flow_grad",
        ":control_flow_ops",
        ":control_flow_util",
        ":framework",
        ":framework_for_generated_wrappers",
        ":framework_ops",
        ":image_grad",
        ":linalg_grad",
        ":linalg_ops",
        ":logging_ops",
        ":manip_grad",
        ":manip_ops",
        ":math_grad",
        ":math_ops",
        ":optional_grad",
        ":platform",
        ":random_grad",
        ":tensor_array_ops",
        ":unconnected_gradients",
        ":util",
        "//tensorflow/python/ops/linalg/sparse",
    ],
)

py_library(
    name = "gradients_util",
    srcs = [
        "ops/gradients_util.py",
    ],
    srcs_version = "PY2AND3",
    deps = [
        ":array_ops",
        ":control_flow_ops",
        ":control_flow_state",
        ":control_flow_util",
        ":default_gradient",
        ":framework",
        ":framework_for_generated_wrappers",
        ":framework_ops",
        ":functional_ops",
        ":math_ops",
        ":platform",
        ":resource_variable_ops",
        ":tensor_util",
        ":unconnected_gradients",
        ":util",
        "//tensorflow/core:protos_all_py",
        "//tensorflow/python/eager:backprop",
        "//tensorflow/python/eager:backprop_util",
        "//tensorflow/python/eager:context",
        "//third_party/py/numpy",
        "@six_archive//:six",
    ],
)

py_library(
    name = "default_gradient",
    srcs = [
        "ops/default_gradient.py",
    ],
    srcs_version = "PY2AND3",
    deps = [
        ":dtypes",
        ":resource_variable_ops",
    ],
)

py_library(
    name = "control_flow_state",
    srcs = [
        "ops/control_flow_state.py",
    ],
    srcs_version = "PY2AND3",
    deps = [
        ":array_ops",
        ":constant_op",
        ":control_flow_ops",
        ":control_flow_util",
        ":data_flow_ops_gen",
        ":dtypes",
        ":framework_ops",
        ":resource_variable_ops_gen",
        ":tensor_util",
    ],
)

py_library(
    name = "unconnected_gradients",
    srcs = ["ops/unconnected_gradients.py"],
    srcs_version = "PY2AND3",
    deps = [
        ":util",
    ],
)

py_library(
    name = "histogram_ops",
    srcs = ["ops/histogram_ops.py"],
    srcs_version = "PY2AND3",
    deps = [
        ":array_ops",
        ":clip_ops",
        ":framework_for_generated_wrappers",
        ":math_ops",
    ],
)

py_library(
    name = "image_grad",
    srcs = ["ops/image_grad.py"],
    srcs_version = "PY2AND3",
    deps = [
        ":array_ops",
        ":framework_for_generated_wrappers",
        ":image_ops_gen",
    ],
)

py_library(
    name = "image_ops",
    srcs = [
        "ops/image_ops.py",
        "ops/image_ops_impl.py",
    ],
    srcs_version = "PY2AND3",
    deps = [
        ":array_ops",
        ":check_ops",
        ":clip_ops",
        ":control_flow_ops",
        ":framework",
        ":framework_for_generated_wrappers",
        ":gradients",
        ":image_ops_gen",
        ":math_ops",
        ":nn",
        ":nn_ops_gen",
        ":random_ops",
        ":string_ops",
        ":util",
        ":variables",
        "//third_party/py/numpy",
    ],
)

py_library(
    name = "init_ops",
    srcs = ["ops/init_ops.py"],
    srcs_version = "PY2AND3",
    deps = [
        ":array_ops",
        ":constant_op",
        ":dtypes",
        ":linalg_ops_gen",
        ":linalg_ops_impl",
        ":math_ops",
        ":random_ops",
        ":util",
        "//third_party/py/numpy",
    ],
)

py_library(
    name = "init_ops_v2",
    srcs = ["ops/init_ops_v2.py"],
    srcs_version = "PY2AND3",
    deps = [
        ":array_ops",
        ":constant_op",
        ":dtypes",
        ":linalg_ops_gen",
        ":linalg_ops_impl",
        ":math_ops",
        ":random_ops",
        ":stateless_random_ops",
        ":util",
        "//third_party/py/numpy",
    ],
)

py_library(
    name = "initializers_ns",
    srcs = ["ops/initializers_ns.py"],
    srcs_version = "PY2AND3",
    deps = [
        ":init_ops",
        ":variables",
    ],
)

py_library(
    name = "io_ops",
    srcs = ["ops/io_ops.py"],
    srcs_version = "PY2AND3",
    deps = [
        ":framework_for_generated_wrappers",
        ":io_ops_gen",
        ":lib",
    ],
)

py_library(
    name = "linalg_grad",
    srcs = ["ops/linalg_grad.py"],
    srcs_version = "PY2AND3",
    deps = [
        ":array_ops",
        ":control_flow_ops",
        ":framework_for_generated_wrappers",
        ":linalg_ops",
        ":math_ops",
        "//tensorflow/python/ops/linalg:linalg_impl",
    ],
)

py_library(
    name = "linalg_ops",
    srcs = ["ops/linalg_ops.py"],
    srcs_version = "PY2AND3",
    deps = [
        ":array_ops",
        ":dtypes",
        ":framework_ops",
        ":linalg_ops_gen",
        ":linalg_ops_impl",
        ":map_fn",
        ":math_ops",
        "//third_party/py/numpy",
    ],
)

py_library(
    name = "linalg_ops_impl",
    srcs = ["ops/linalg_ops_impl.py"],
    srcs_version = "PY2AND3",
    deps = [
        ":array_ops",
        ":dtypes",
        ":framework_ops",
        ":math_ops",
        "//third_party/py/numpy",
    ],
)

py_library(
    name = "manip_grad",
    srcs = ["ops/manip_grad.py"],
    srcs_version = "PY2AND3",
    deps = [
        ":control_flow_ops",
        ":framework_for_generated_wrappers",
        ":manip_ops",
    ],
)

py_library(
    name = "manip_ops",
    srcs = ["ops/manip_ops.py"],
    srcs_version = "PY2AND3",
    deps = [
        ":dtypes",
        ":framework_ops",
        ":manip_ops_gen",
        "//third_party/py/numpy",
    ],
)

py_library(
    name = "logging_ops",
    srcs = ["ops/logging_ops.py"],
    srcs_version = "PY2AND3",
    deps = [
        ":framework_for_generated_wrappers",
        ":logging_ops_gen",
        ":platform",
        ":string_ops",
        ":util",
        "//tensorflow/python/compat",
    ],
)

py_library(
    name = "lookup_ops",
    srcs = ["ops/lookup_ops.py"],
    srcs_version = "PY2AND3",
    deps = [
        ":array_ops",
        ":constant_op",
        ":control_flow_ops",
        ":framework_for_generated_wrappers",
        ":lookup_ops_gen",
        ":math_ops",
        ":sparse_tensor",
        ":string_ops",
        ":util",
        "//tensorflow/python/eager:context",
        "@six_archive//:six",
    ],
)

py_library(
    name = "loss_scale",
    srcs = ["training/experimental/loss_scale.py"],
    srcs_version = "PY2AND3",
    deps = [
        ":framework",
        "@absl_py//absl/testing:parameterized",
    ],
)

py_library(
    name = "loss_scale_optimizer",
    srcs = ["training/experimental/loss_scale_optimizer.py"],
    srcs_version = "PY2AND3",
    deps = [
        ":loss_scale",
        "//tensorflow/python/distribute:distribute_lib",
        "@absl_py//absl/testing:parameterized",
    ],
)

py_test(
    name = "loss_scale_optimizer_test",
    size = "small",
    srcs = ["training/experimental/loss_scale_optimizer_test.py"],
    python_version = "PY3",
    deps = [
        ":client_testlib",
        ":loss_scale_optimizer",
        "//tensorflow/python/distribute:mirrored_strategy",
        "//tensorflow/python/distribute:one_device_strategy",
        "//tensorflow/python/keras/mixed_precision/experimental:test_util",
        "@absl_py//absl/testing:parameterized",
    ],
)

py_test(
    name = "loss_scale_test",
    size = "medium",
    srcs = ["training/experimental/loss_scale_test.py"],
    python_version = "PY3",
    deps = [
        ":client_testlib",
        ":loss_scale",
        "//tensorflow/python/distribute:mirrored_strategy",
        "//tensorflow/python/distribute:one_device_strategy",
        "@absl_py//absl/testing:parameterized",
    ],
)

py_library(
    name = "mixed_precision_global_state",
    srcs = ["training/experimental/mixed_precision_global_state.py"],
    srcs_version = "PY2AND3",
)

py_library(
    name = "mixed_precision",
    srcs = ["training/experimental/mixed_precision.py"],
    srcs_version = "PY2AND3",
    deps = [
        ":config",
        ":loss_scale",
        ":loss_scale_optimizer",
        ":mixed_precision_global_state",
        ":util",
    ],
)

cuda_py_test(
    name = "mixed_precision_test",
    size = "small",
    srcs = ["training/experimental/mixed_precision_test.py"],
    python_version = "PY3",
    deps = [
        ":client_testlib",
        ":mixed_precision",
        "@absl_py//absl/testing:parameterized",
    ],
)

py_library(
    name = "loss_scaling_gradient_tape",
    srcs = ["training/experimental/loss_scaling_gradient_tape.py"],
    srcs_version = "PY2AND3",
    deps = [
        ":array_ops",
        ":loss_scale",
        ":unconnected_gradients",
        ":util",
        "//tensorflow/python/distribute:distribute_lib",
        "//tensorflow/python/eager:backprop",
    ],
)

cuda_py_test(
    name = "loss_scaling_gradient_tape_test",
    size = "medium",
    srcs = ["training/experimental/loss_scaling_gradient_tape_test.py"],
    shard_count = 2,
    deps = [
        ":client_testlib",
        ":constant_op",
        ":framework_test_combinations_lib",
        ":loss_scale",
        ":loss_scaling_gradient_tape",
        "//tensorflow/python/compat:v2_compat",
        "//tensorflow/python/distribute:mirrored_strategy",
        "//tensorflow/python/eager:def_function",
        "//third_party/py/numpy",
        "@absl_py//absl/testing:parameterized",
    ],
)

py_library(
    name = "math_grad",
    srcs = ["ops/math_grad.py"],
    srcs_version = "PY2AND3",
    deps = [
        ":array_ops",
        ":array_ops_gen",
        ":framework_for_generated_wrappers",
        ":math_ops",
        ":math_ops_gen",
        ":pywrap_tf_session",
        ":tensor_util",
        "//tensorflow/python/eager:context",
        "//third_party/py/numpy",
    ],
)

py_library(
    name = "op_selector",
    srcs = ["ops/op_selector.py"],
    srcs_version = "PY2AND3",
    deps = [":framework_ops"],
)

py_library(
    name = "math_ops",
    srcs = ["ops/math_ops.py"],
    srcs_version = "PY2AND3",
    deps = [
        ":array_ops",
        ":bitwise_ops_gen",
        ":common_shapes",
        ":constant_op",
        ":control_flow_ops_gen",
        ":data_flow_ops_gen",
        ":dtypes",
        ":framework_ops",
        ":graph_util",
        ":math_ops_gen",
        ":nn_ops_gen",
        ":sparse_ops_gen",
        ":sparse_tensor",
        ":state_ops",
        ":state_ops_gen",
        ":tensor_shape",
        ":util",
        "//tensorflow/python/compat",
        "//tensorflow/python/eager:context",
        "//third_party/py/numpy",
    ],
)

py_library(
    name = "resources",
    srcs = ["ops/resources.py"],
    srcs_version = "PY2AND3",
    deps = [
        ":array_ops",
        ":control_flow_ops",
        ":framework_for_generated_wrappers",
        ":math_ops",
        ":tf_should_use",
    ],
)

py_library(
    name = "resource_variable_ops",
    srcs = ["ops/resource_variable_ops.py"],
    srcs_version = "PY2AND3",
    deps = [
        ":array_ops",
        ":array_ops_gen",
        ":auto_control_deps_utils",
        ":dtypes",
        ":framework_ops",
        ":pywrap_tf_session",
        ":resource_variable_ops_gen",
        ":tensor_shape",
        ":util",
        ":variables",
        "//tensorflow/core:protos_all_py",
        "//tensorflow/python/eager:context",
        "//tensorflow/python/eager:tape",
    ],
)

py_library(
    name = "critical_section_ops",
    srcs = ["ops/critical_section_ops.py"],
    srcs_version = "PY2AND3",
    deps = [
        ":array_ops",
        ":control_flow_ops",
        ":dtypes",
        ":framework_ops",
        ":resource_variable_ops_gen",
        ":tensor_array_ops",
        ":util",
        "//tensorflow/python/eager:context",
    ],
)

py_library(
    name = "list_ops",
    srcs = ["ops/list_ops.py"],
    srcs_version = "PY2AND3",
    deps = [
        ":array_ops",
        ":list_ops_gen",
    ],
)

py_library(
    name = "nn",
    srcs = [
        "ops/nn.py",
        "ops/nn_impl.py",
    ],
    srcs_version = "PY2AND3",
    deps = [
        ":array_ops",
        ":candidate_sampling_ops",
        ":ctc_ops",
        ":embedding_ops",
        ":framework_for_generated_wrappers",
        ":math_ops",
        ":nn_grad",
        ":nn_ops",
        ":nn_ops_gen",
        ":platform_device_context",
        ":sparse_ops",
        ":util",
        ":variables",
    ],
)

py_library(
    name = "nn_grad",
    srcs = ["ops/nn_grad.py"],
    srcs_version = "PY2AND3",
    deps = [
        ":array_ops",
        ":framework_for_generated_wrappers",
        ":gradients",
        ":math_ops",
        ":nn_ops",
        ":nn_ops_gen",
        ":sparse_ops",
        ":tensor_util",
        "//tensorflow/python/eager:context",
    ],
)

py_library(
    name = "nn_ops",
    srcs = ["ops/nn_ops.py"],
    srcs_version = "PY2AND3",
    deps = [
        ":array_ops",
        ":dtypes",
        ":framework_ops",
        ":graph_util",
        ":math_ops",
        ":nn_ops_gen",
        ":platform",
        ":random_ops",
        ":tensor_shape",
        ":tensor_util",
        ":variables",
        "//third_party/py/numpy",
    ],
)

py_library(
    name = "numerics",
    srcs = ["ops/numerics.py"],
    srcs_version = "PY2AND3",
    deps = [
        ":array_ops",
        ":control_flow_ops",
        ":framework_for_generated_wrappers",
        "//tensorflow/python/eager:context",
    ],
)

py_library(
    name = "parsing_config",
    srcs = ["ops/parsing_config.py"],
    srcs_version = "PY2AND3",
    deps = [
        ":framework",
    ],
)

py_library(
    name = "parsing_ops",
    srcs = ["ops/parsing_ops.py"],
    srcs_version = "PY2AND3",
    deps = [
        ":array_ops",
        ":control_flow_ops",
        ":framework",
        ":framework_for_generated_wrappers",
        ":math_ops",
        ":parsing_config",
        ":parsing_ops_gen",
        ":sparse_ops",
    ],
)

py_library(
    name = "partitioned_variables",
    srcs = ["ops/partitioned_variables.py"],
    srcs_version = "PY2AND3",
    deps = [
        ":framework_for_generated_wrappers",
        ":platform",
        ":variable_scope",
    ],
)

py_library(
    name = "random_grad",
    srcs = ["ops/random_grad.py"],
    srcs_version = "PY2AND3",
    deps = [
        ":array_ops",
        ":dtypes",
        ":framework_ops",
        ":math_ops",
        ":random_ops_gen",
    ],
)

py_library(
    name = "random_ops",
    srcs = ["ops/random_ops.py"],
    srcs_version = "PY2AND3",
    deps = [
        ":array_ops",
        ":control_flow_ops",
        ":dtypes",
        ":framework_ops",
        ":math_ops",
        ":random_ops_gen",
        ":random_seed",
    ],
)

py_library(
    name = "stateful_random_ops",
    srcs = ["ops/stateful_random_ops.py"],
    srcs_version = "PY2AND3",
    deps = [
        ":dtypes",
        ":framework_ops",
        ":math_ops",
        ":stateful_random_ops_gen",
        ":variables",
        "//third_party/py/numpy",
    ],
)

cuda_py_test(
    name = "stateful_random_ops_test",
    size = "medium",
    srcs = ["ops/stateful_random_ops_test.py"],
    python_version = "PY3",
    xla_enable_strict_auto_jit = False,
    xla_enabled = True,
    deps = [
        ":client_testlib",
        ":config",
        ":logging_ops",
        ":random_ops_gen",
        ":stateful_random_ops",
        "//tensorflow/python/distribute:mirrored_strategy",
        "//tensorflow/python/kernel_tests/random:util",
    ],
)

py_library(
    name = "stateless_random_ops",
    srcs = ["ops/stateless_random_ops.py"],
    srcs_version = "PY2AND3",
    deps = [
        ":dtypes",
        ":framework_ops",
        ":math_ops",
        ":random_ops",
        ":stateless_random_ops_gen",
    ],
)

py_library(
    name = "rnn",
    srcs = ["ops/rnn.py"],
    srcs_version = "PY2AND3",
    deps = [
        ":array_ops",
        ":control_flow_ops",
        ":control_flow_util",
        ":control_flow_util_v2",
        ":framework_for_generated_wrappers",
        ":math_ops",
        ":rnn_cell",
        ":tensor_array_ops",
        ":util",
        ":variable_scope",
        "//tensorflow/python/eager:context",
    ],
)

py_library(
    name = "rnn_cell",
    srcs = [
        "ops/rnn_cell.py",
        "ops/rnn_cell_impl.py",
        "ops/rnn_cell_wrapper_impl.py",
    ],
    srcs_version = "PY2AND3",
    deps = [
        ":array_ops",
        ":clip_ops",
        ":framework_for_generated_wrappers",
        ":init_ops",
        ":math_ops",
        ":nn_ops",
        ":partitioned_variables",
        ":random_ops",
        ":util",
        ":variable_scope",
        ":variables",
        "//tensorflow/python/keras/layers/legacy_rnn:rnn_cell_impl",
        "//tensorflow/python/keras/layers/legacy_rnn:rnn_cell_wrapper_impl",
    ],
)

py_library(
    name = "script_ops",
    srcs = ["ops/script_ops.py"],
    srcs_version = "PY2AND3",
    deps = [
        ":_pywrap_py_func",
        ":array_ops",
        ":framework_for_generated_wrappers",
        ":script_ops_gen",
        "//third_party/py/numpy",
    ],
)

py_library(
    name = "sdca_ops",
    srcs = ["ops/sdca_ops.py"],
    srcs_version = "PY2AND3",
    deps = [
        ":framework_for_generated_wrappers",
        ":sdca_ops_gen",
        "//third_party/py/numpy",
    ],
)

py_library(
    name = "session_ops",
    srcs = ["ops/session_ops.py"],
    srcs_version = "PY2AND3",
    deps = [
        ":array_ops",
        ":data_flow_ops_gen",
        ":framework_for_generated_wrappers",
        ":util",
    ],
)

py_library(
    name = "sparse_grad",
    srcs = ["ops/sparse_grad.py"],
    srcs_version = "PY2AND3",
    deps = [
        ":array_ops",
        ":framework",
        ":framework_for_generated_wrappers",
        ":math_ops",
        ":sparse_ops",
        ":sparse_ops_gen",
    ],
)

py_library(
    name = "sparse_ops",
    srcs = ["ops/sparse_ops.py"],
    srcs_version = "PY2AND3",
    deps = [
        ":array_ops",
        ":check_ops",
        ":control_flow_ops",
        ":framework",
        ":framework_for_generated_wrappers",
        ":math_ops",
        ":sparse_ops_gen",
        ":util",
        "//third_party/py/numpy",
    ],
)

tf_py_test(
    name = "sparse_ops_test",
    srcs = ["ops/sparse_ops_test.py"],
    python_version = "PY3",
    deps = [
        ":array_grad",
        ":constant_op",
        ":dtypes",
        ":framework_test_lib",
        ":gradient_checker_v2",
        ":sparse_grad",
        ":sparse_ops",
        ":sparse_tensor",
        "@absl_py//absl/testing:parameterized",
    ],
)

py_library(
    name = "sort_ops",
    srcs = ["ops/sort_ops.py"],
    srcs_version = "PY2AND3",
    deps = [
        ":array_ops",
        ":framework",
        ":math_ops",
        ":nn_ops",
        "//third_party/py/numpy",
    ],
)

tf_py_test(
    name = "sort_ops_test",
    srcs = ["ops/sort_ops_test.py"],
    python_version = "PY3",
    deps = [
        ":array_ops",
        ":client_testlib",
        ":framework",
        ":random_ops",
        ":sort_ops",
        "//third_party/py/numpy",
    ],
)

py_library(
    name = "confusion_matrix",
    srcs = ["ops/confusion_matrix.py"],
    srcs_version = "PY2AND3",
    deps = [
        ":array_ops",
        ":check_ops",
        ":control_flow_ops",
        ":framework",
        ":framework_for_generated_wrappers",
        ":math_ops",
        ":sparse_ops",
    ],
)

py_library(
    name = "weights_broadcast_ops",
    srcs = [
        "ops/weights_broadcast_ops.py",
    ],
    srcs_version = "PY2AND3",
    deps = [
        ":array_ops",
        ":control_flow_ops",
        ":framework",
        ":math_ops",
        ":sets",
    ],
)

py_library(
    name = "metrics",
    srcs = [
        "ops/metrics.py",
        "ops/metrics_impl.py",
    ],
    srcs_version = "PY2AND3",
    deps = [
        ":array_ops",
        ":check_ops",
        ":confusion_matrix",
        ":control_flow_ops",
        ":framework",
        ":framework_for_generated_wrappers",
        ":math_ops",
        ":nn",
        ":sets",
        ":sparse_ops",
        ":state_ops",
        ":util",
        ":variable_scope",
        ":variables",
        ":weights_broadcast_ops",
        "//tensorflow/python/distribute:distribute_lib",
    ],
)

py_library(
    name = "special_math_ops",
    srcs = ["ops/special_math_ops.py"],
    srcs_version = "PY2AND3",
    deps = [
        ":array_ops",
        ":check_ops",
        ":control_flow_ops",
        ":framework_for_generated_wrappers",
        ":math_ops",
        ":platform",
        ":special_math_ops_gen",
        "//tensorflow/compiler/tf2xla/ops:gen_xla_ops",
        "@functools32_archive//:functools32",
        "@opt_einsum_archive//:opt_einsum",
    ],
)

py_library(
    name = "rnn_grad",
    srcs = ["ops/rnn_grad.py"],
    srcs_version = "PY2AND3",
    deps = [
        ":framework_for_generated_wrappers",
        ":rnn_ops_gen",
    ],
)

cuda_py_test(
    name = "rnn_grad_test",
    srcs = ["ops/rnn_grad_test.py"],
    python_version = "PY3",
    deps = [
        ":array_ops",
        ":client_testlib",
        ":dtypes",
        ":framework_ops",
        ":framework_test_lib",
        ":gradients",
        ":math_ops",
        ":rnn_grad",
        ":rnn_ops_gen",
        "//third_party/py/numpy",
    ],
)

py_test(
    name = "script_ops_test",
    srcs = ["ops/script_ops_test.py"],
    python_version = "PY3",
    deps = [
        ":client_testlib",
        ":dtypes",
        ":framework_ops",
        ":framework_test_lib",
        ":script_ops",
        "//third_party/py/numpy",
    ],
)

py_library(
    name = "standard_ops",
    srcs = ["ops/standard_ops.py"],
    srcs_version = "PY2AND3",
    deps = [
        ":array_grad",
        ":array_ops",
        ":batch_ops",
        ":check_ops",
        ":clip_ops",
        ":confusion_matrix",
        ":control_flow_ops",
        ":critical_section_ops",
        ":cudnn_rnn_grad",
        ":data_flow_grad",
        ":data_flow_ops",
        ":framework_for_generated_wrappers",
        ":functional_ops",
        ":gradients",
        ":histogram_ops",
        ":init_ops",
        ":io_ops",
        ":linalg_ops",
        ":logging_ops",
        ":lookup_ops",
        ":loss_scaling_gradient_tape",
        ":manip_grad",
        ":manip_ops",
        ":math_grad",
        ":math_ops",
        ":numerics",
        ":parsing_ops",
        ":partitioned_variables",
        ":proto_ops",
        ":random_ops",
        ":rnn_grad",
        ":script_ops",
        ":session_ops",
        ":sort_ops",
        ":sparse_grad",
        ":sparse_ops",
        ":special_math_ops",
        ":state_grad",
        ":state_ops",
        ":stateful_random_ops",
        ":stateless_random_ops",
        ":string_ops",
        ":template",
        ":tensor_array_grad",
        ":tensor_array_ops",
        ":util",
        ":variable_scope",
        ":variables",
        "//tensorflow/python/compiler",
        "//tensorflow/python/eager:wrap_function",
        "//tensorflow/python/ops/distributions",
        "//tensorflow/python/ops/linalg",
        "//tensorflow/python/ops/linalg/sparse",
        "//tensorflow/python/ops/ragged",
        "//tensorflow/python/ops/structured",
    ],
)

py_library(
    name = "state_grad",
    srcs = ["ops/state_grad.py"],
    srcs_version = "PY2AND3",
    deps = [":framework_for_generated_wrappers"],
)

py_library(
    name = "state_ops",
    srcs = ["ops/state_ops.py"],
    srcs_version = "PY2AND3",
    deps = [
        ":array_ops",
        ":framework_ops",
        ":math_ops_gen",
        ":resource_variable_ops_gen",
        ":state_ops_gen",
        ":tensor_shape",
        ":util",
    ],
)

py_library(
    name = "string_ops",
    srcs = ["ops/string_ops.py"],
    srcs_version = "PY2AND3",
    deps = [
        ":framework",
        ":framework_for_generated_wrappers",
        ":string_ops_gen",
        ":util",
    ],
)

py_library(
    name = "summary_ops_v2",
    srcs = ["ops/summary_ops_v2.py"],
    srcs_version = "PY2AND3",
    visibility = ["//tensorflow:internal"],
    deps = [
        ":array_ops",
        ":constant_op",
        ":control_flow_ops",
        ":dtypes",
        ":framework_ops",
        ":math_ops",
        ":resource_variable_ops",
        ":smart_cond",
        ":summary_op_util",
        ":summary_ops_gen",
        ":tensor_util",
        ":training_util",
        ":util",
        "//tensorflow/core:protos_all_py",
        "//tensorflow/python/eager:context",
        "//tensorflow/python/eager:profiler",
        "@six_archive//:six",
    ],
)

py_library(
    name = "template",
    srcs = ["ops/template.py"],
    srcs_version = "PY2AND3",
    deps = [
        ":framework_for_generated_wrappers",
        ":platform",
        ":util",
        ":variable_scope",
        "//tensorflow/python/eager:context",
        "//tensorflow/python/eager:function",
    ],
)

py_library(
    name = "tensor_array_grad",
    srcs = ["ops/tensor_array_grad.py"],
    srcs_version = "PY2AND3",
    deps = [
        ":framework_for_generated_wrappers",
        ":tensor_array_ops",
    ],
)

py_library(
    name = "tensor_array_ops",
    srcs = ["ops/tensor_array_ops.py"],
    srcs_version = "PY2AND3",
    deps = [
        ":array_ops",
        ":constant_op",
        ":control_flow_ops_gen",
        ":data_flow_ops_gen",
        ":dtypes",
        ":errors",
        ":framework_ops",
        ":list_ops",
        ":math_ops",
        ":tensor_shape",
        ":tensor_util",
        ":tf2",
        ":tf_should_use",
        "//tensorflow/python/eager:context",
    ],
)

py_library(
    name = "variable_scope",
    srcs = ["ops/variable_scope.py"],
    srcs_version = "PY2AND3",
    deps = [
        ":array_ops",
        ":dtypes",
        ":framework_ops",
        ":init_ops",
        ":platform",
        ":resource_variable_ops",
        ":tensor_shape",
        ":tf2",
        ":util",
        ":variables",
        "//tensorflow/python/eager:context",
        "//tensorflow/python/eager:monitoring",
        "@six_archive//:six",
    ],
)

py_library(
    name = "variables",
    srcs = ["ops/variables.py"],
    srcs_version = "PY2AND3",
    deps = [
        ":array_ops",
        ":control_flow_ops",
        ":dtypes",
        ":framework_ops",
        ":math_ops",
        ":state_ops",
        ":tensor_shape",
        ":tf_should_use",
        ":util",
        "//tensorflow/core:protos_all_py",
        "//tensorflow/python/eager:context",
        "//tensorflow/python/training/tracking:base",
    ],
)

py_library(
    name = "gradient_checker",
    srcs = ["ops/gradient_checker.py"],
    srcs_version = "PY2AND3",
    deps = [
        ":array_ops",
        ":framework_for_generated_wrappers",
        ":gradients",
        ":platform",
        "//third_party/py/numpy",
    ],
)

py_library(
    name = "gradient_checker_v2",
    srcs = ["ops/gradient_checker_v2.py"],
    srcs_version = "PY2AND3",
    deps = [
        ":array_ops",
        ":framework_for_generated_wrappers",
        ":gradients",
        ":platform",
        "//third_party/py/numpy",
    ],
)

# This target is deprecated.
py_library(
    name = "ops",
    srcs = ["user_ops/user_ops.py"],
    srcs_version = "PY2AND3",
    deps = [
        ":user_ops_gen",
        ":util",
        "@six_archive//:six",
    ],
)

cuda_py_test(
    name = "bitwise_ops_test",
    size = "small",
    srcs = ["ops/bitwise_ops_test.py"],
    python_version = "PY3",
    tags = ["no_windows"],
    deps = [
        ":bitwise_ops",
        ":constant_op",
        ":dtypes",
        ":framework_test_lib",
    ],
)

cuda_py_test(
    name = "control_flow_ops_test",
    size = "small",
    srcs = ["ops/control_flow_ops_test.py"],
    python_version = "PY3",
    shard_count = 2,
    deps = [
        ":array_ops",
        ":cond_v2",
        ":control_flow_ops",
        ":control_flow_v2_toggles",
        ":embedding_ops",
        ":framework_for_generated_wrappers",
        ":framework_test_lib",
        ":gradients",
        ":init_ops",
        ":math_ops",
        ":platform_test",
        ":state_ops",
        ":tensor_array_grad",
        ":tensor_array_ops",
        ":training",
        ":util",
        ":variable_scope",
        ":variables",
        ":while_v2",
        "//tensorflow/python/eager:def_function",
    ],
)

py_test(
    name = "op_selector_test",
    srcs = ["ops/op_selector_test.py"],
    python_version = "PY3",
    srcs_version = "PY2AND3",
    deps = [
        ":client_testlib",
        ":constant_op",
        ":framework_ops",
        ":math_ops",
        ":op_selector",
    ],
)

cuda_py_test(
    name = "gradient_checker_v2_test",
    size = "medium",
    srcs = ["ops/gradient_checker_v2_test.py"],
    python_version = "PY3",
    deps = [
        ":array_ops",
        ":client_testlib",
        ":framework_for_generated_wrappers",
        ":math_ops",
        ":nn_grad",
        ":nn_ops",
        ":platform",
        "//third_party/py/numpy",
    ],
)

cuda_py_test(
    name = "gradients_test",
    size = "medium",
    srcs = ["ops/gradients_test.py"],
    python_version = "PY3",
    tags = ["no_oss"],  # b/118709825
    deps = [
        ":array_grad",
        ":array_ops",
        ":control_flow_grad",
        ":control_flow_ops",
        ":data_flow_grad",
        ":data_flow_ops",
        ":framework_for_generated_wrappers",
        ":framework_test_lib",
        ":functional_ops",
        ":gradients",
        ":init_ops",
        ":list_ops",
        ":math_grad",
        ":math_ops",
        ":nn_grad",
        ":nn_ops",
        ":platform_test",
        ":state_grad",
        ":state_ops",
        ":tensor_array_grad",
        ":tensor_array_ops",
        ":test_ops",
        ":unconnected_gradients",
        ":variable_scope",
        "//third_party/py/numpy",
        "@absl_py//absl/testing:parameterized",
    ],
)

cuda_py_test(
    name = "histogram_ops_test",
    size = "small",
    srcs = ["ops/histogram_ops_test.py"],
    python_version = "PY3",
    deps = [
        ":array_ops",
        ":client_testlib",
        ":framework_for_generated_wrappers",
        ":histogram_ops",
        ":init_ops",
        ":variables",
        "//third_party/py/numpy",
    ],
)

cuda_py_test(
    name = "image_grad_test",
    size = "medium",
    srcs = ["ops/image_grad_test.py"],
    python_version = "PY3",
    deps = [
        ":client_testlib",
        ":framework_for_generated_wrappers",
        ":gradients",
        ":image_ops",
        "//third_party/py/numpy",
    ],
)

cuda_py_test(
    name = "image_ops_test",
    size = "medium",
    srcs = ["ops/image_ops_test.py"],
    data = ["//tensorflow/core:image_testdata"],
    python_version = "PY3",
    shard_count = 16,
    deps = [
        ":array_ops",
        ":client",
        ":client_testlib",
        ":control_flow_ops",
        ":errors",
        ":framework_for_generated_wrappers",
        ":framework_test_lib",
        ":image_ops",
        ":io_ops",
        ":math_ops",
        ":platform_test",
        ":random_ops",
        ":variables",
        "//tensorflow/core:protos_all_py",
        "//third_party/py/numpy",
        "@absl_py//absl/testing:parameterized",
    ],
)

cuda_py_test(
    name = "init_ops_test",
    size = "small",
    srcs = ["ops/init_ops_test.py"],
    python_version = "PY3",
    deps = [
        ":client_testlib",
        ":framework_ops",
        ":init_ops",
        ":resource_variable_ops",
        "//tensorflow/python/eager:context",
        "//third_party/py/numpy",
    ],
)

cuda_py_test(
    name = "init_ops_v2_test",
    size = "medium",
    srcs = ["ops/init_ops_v2_test.py"],
    python_version = "PY3",
    deps = [
        ":array_ops",
        ":client_testlib",
        ":framework_ops",
        ":init_ops_v2",
        ":random_ops",
        "//tensorflow/python/eager:context",
        "//third_party/py/numpy",
    ],
)

cuda_py_test(
    name = "math_grad_test",
    size = "small",
    srcs = ["ops/math_grad_test.py"],
    python_version = "PY3",
    tags = ["no_windows_gpu"],
    deps = [
        ":array_ops",
        ":client_testlib",
        ":framework_for_generated_wrappers",
        ":math_ops",
        "//tensorflow/python/debug:check_numerics_callback",
        "//tensorflow/python/eager:backprop",
        "//tensorflow/python/eager:context",
        "//third_party/py/numpy",
    ],
)

cuda_py_test(
    name = "math_ops_test",
    size = "medium",
    srcs = ["ops/math_ops_test.py"],
    python_version = "PY3",
    tags = ["no_windows_gpu"],
    deps = [
        ":array_ops",
        ":errors",
        ":framework_for_generated_wrappers",
        ":framework_test_lib",
        ":gradients",
        ":math_ops",
        ":platform_test",
        ":variables",
        "//third_party/py/numpy",
    ],
)

cuda_py_test(
    name = "math_ops_linspace_test",
    size = "medium",
    srcs = ["ops/math_ops_linspace_test.py"],
    python_version = "PY3",
    tags = ["no_windows_gpu"],
    deps = [
        ":framework_for_generated_wrappers",
        ":framework_test_lib",
        ":math_ops",
        ":platform_test",
        "//third_party/py/numpy",
    ],
)

cuda_py_test(
    name = "nn_batchnorm_test",
    size = "medium",
    srcs = ["ops/nn_batchnorm_test.py"],
    python_version = "PY3",
    shard_count = 4,
    tags = ["no_windows"],
    deps = [
        ":array_ops",
        ":client_testlib",
        ":framework_for_generated_wrappers",
        ":gradients",
        ":math_ops",
        ":nn",
        ":nn_grad",
        ":nn_ops_gen",
        "//third_party/py/numpy",
    ],
)

cuda_py_test(
    name = "nn_fused_batchnorm_test",
    size = "large",
    srcs = ["ops/nn_fused_batchnorm_test.py"],
    python_version = "PY3",
    shard_count = 24,
    deps = [
        ":array_ops",
        ":client_testlib",
        ":framework_for_generated_wrappers",
        ":gradients",
        ":nn",
        ":nn_grad",
        "//third_party/py/numpy",
    ],
)

cuda_py_test(
    name = "nn_test",
    size = "medium",
    srcs = ["ops/nn_test.py"],
    python_version = "PY3",
    tags = ["no_windows"],
    deps = [
        ":array_ops",
        ":client_testlib",
        ":framework_for_generated_wrappers",
        ":nn",
        ":nn_grad",
        ":nn_ops",
        ":partitioned_variables",
        ":variable_scope",
        ":variables",
        "//third_party/py/numpy",
        "@absl_py//absl/testing:parameterized",
    ],
)

py_test(
    name = "nn_loss_scaling_utilities_test",
    size = "small",
    srcs = ["ops/nn_loss_scaling_utilities_test.py"],
    python_version = "PY3",
    deps = [
        ":client_testlib",
        "//tensorflow/python/distribute:combinations",
        "//tensorflow/python/distribute:strategy_combinations",
        "@absl_py//absl/testing:parameterized",
    ],
)

cuda_py_test(
    name = "nn_xent_test",
    size = "medium",
    srcs = ["ops/nn_xent_test.py"],
    python_version = "PY3",
    deps = [
        ":client_testlib",
        ":framework_for_generated_wrappers",
        ":gradients",
        ":nn",
        ":nn_grad",
        "//third_party/py/numpy",
    ],
)

py_test(
    name = "tensor_array_ops_test",
    size = "small",
    srcs = ["ops/tensor_array_ops_test.py"],
    python_version = "PY3",
    deps = [
        ":array_ops",
        ":client",
        ":client_testlib",
    ],
)

cuda_py_test(
    name = "sobol_ops_test",
    size = "small",
    srcs = ["ops/sobol_ops_test.py"],
    kernels = [
        "//tensorflow/core/kernels:libtfkernel_sobol_op.so",
    ],
    tags = [
        "no_oss",  # TODO(b/149565560)
        "no_windows_gpu",
    ],
    deps = [
        ":framework_for_generated_wrappers",
        ":framework_test_lib",
        ":math_ops",
        ":platform_test",
        "//third_party/py/numpy",
    ],
)

cuda_py_test(
    name = "special_math_ops_test",
    size = "medium",
    srcs = ["ops/special_math_ops_test.py"],
    python_version = "PY3",
    shard_count = 10,
    tags = [
        "no_windows_gpu",
        "noasan",  # b/159332048
        "nomsan",  # b/148630708
    ],
    deps = [
        ":array_ops",
        ":client",
        ":client_testlib",
        ":framework_for_generated_wrappers",
        ":math_ops",
        ":special_math_ops",
        "//third_party/py/numpy",
    ],
)

tf_py_test(
    name = "variable_spec_test",
    size = "small",
    srcs = ["ops/variable_spec_test.py"],
    python_version = "PY3",
    deps = [
        ":framework_for_generated_wrappers",
        ":framework_test_lib",
        ":platform_test",
        "//third_party/py/numpy",
    ],
)

py_library(
    name = "training_lib",
    srcs = glob(
        ["training/**/*.py"],
        exclude = [
            "**/*test*",
            "training/tracking/**/*.py",
            "training/saving/**/*.py",
            # The following targets have their own build rules (same name as the
            # file):
            "training/basic_session_run_hooks.py",
            "training/checkpoint_management.py",
            "training/distribute.py",
            "training/distribution_strategy_context.py",
            "training/saver.py",
            "training/session_run_hook.py",
            "training/training_util.py",
        ],
    ),
    srcs_version = "PY2AND3",
    deps = [
        ":array_ops",
        ":array_ops_gen",
        ":basic_session_run_hooks",
        ":checkpoint_management",
        ":checkpoint_ops_gen",
        ":client",
        ":control_flow_ops",
        ":data_flow_ops",
        ":device",
        ":device_spec",
        ":distribute",
        ":errors",
        ":framework",
        ":framework_for_generated_wrappers",
        ":framework_ops",
        ":gradients",
        ":init_ops",
        ":io_ops",
        ":layers_util",
        ":lookup_ops",
        ":loss_scale",
        ":loss_scale_optimizer",
        ":math_ops",
        ":mixed_precision",
        ":platform",
        ":py_checkpoint_reader",
        ":pywrap_tensorflow",
        ":random_ops",
        ":resource_variable_ops",
        ":resources",
        ":saver",
        ":sdca_ops",
        ":session",
        ":session_run_hook",
        ":sparse_ops",
        ":sparse_tensor",
        ":state_ops",
        ":summary",
        ":training_ops_gen",
        ":training_util",
        ":util",
        ":variable_scope",
        ":variables",
        "//tensorflow/core:protos_all_py",
        "//tensorflow/python/data/experimental/service:server_lib",
        "//tensorflow/python/data/ops:dataset_ops",
        "//tensorflow/python/distribute:distribute_coordinator_context",
        "//tensorflow/python/distribute:distribute_lib",
        "//tensorflow/python/distribute:reduce_util",
        "//tensorflow/python/eager:backprop",
        "//tensorflow/python/eager:context",
        "//tensorflow/python/keras/optimizer_v2:legacy_learning_rate_decay",
        "//tensorflow/python/ops/losses",
        "//third_party/py/numpy",
        "@six_archive//:six",
    ],
)

py_library(
    name = "training",
    srcs_version = "PY2AND3",
    deps = [
        ":training_lib",
        "//tensorflow/python/training/tracking:base",
        "//tensorflow/python/training/tracking:python_state",
        "//tensorflow/python/training/tracking:util",
    ],
)

# Dependency added and used by ClusterResolvers to avoid circular dependency between keras, distribute, and training.
py_library(
    name = "training_server_lib",
    srcs = ["training/server_lib.py"],
    srcs_version = "PY2AND3",
    deps = [
        ":framework",
        ":pywrap_tf_session",
        ":util",
        "//tensorflow/core:protos_all_py",
    ],
)

py_library(
    name = "py_checkpoint_reader",
    srcs = ["training/py_checkpoint_reader.py"],
    deps = [
        ":_pywrap_checkpoint_reader",
        ":dtypes",
        ":errors",
        ":util",
    ],
)

py_library(
    name = "checkpoint_management",
    srcs = ["training/checkpoint_management.py"],
    deps = [
        ":errors",
        ":lib",
        ":platform",
        ":protos_all_py",
        ":util",
        "//tensorflow/core:protos_all_py",
    ],
)

py_library(
    name = "session_run_hook",
    srcs = ["training/session_run_hook.py"],
    srcs_version = "PY2AND3",
    deps = [":util"],
)

py_library(
    name = "basic_session_run_hooks",
    srcs = ["training/basic_session_run_hooks.py"],
    srcs_version = "PY2AND3",
    deps = [
        ":client",
        ":framework",
        ":platform",
        ":protos_all_py",
        ":session_run_hook",
        ":training_util",
        ":util",
    ],
)

py_library(
    name = "saver",
    srcs = ["training/saver.py"],
    srcs_version = "PY2AND3",
    deps = [
        ":array_ops",
        ":checkpoint_management",
        ":constant_op",
        ":control_flow_ops",
        ":device",
        ":errors",
        ":framework",
        ":framework_ops",
        ":io_ops",
        ":io_ops_gen",
        ":platform",
        ":py_checkpoint_reader",
        ":resource_variable_ops",
        ":session",
        ":state_ops",
        ":string_ops",
        ":training_util",
        ":util",
        ":variables",
        "//tensorflow/core:protos_all_py",
        "//tensorflow/python/eager:context",
        "//tensorflow/python/training/saving:saveable_object",
        "//tensorflow/python/training/saving:saveable_object_util",
        "//tensorflow/python/training/tracking:base",
        "//third_party/py/numpy",
        "@six_archive//:six",
    ],
)

py_library(
    name = "distribute",
    srcs = [
        "training/distribute.py",
        "training/distribution_strategy_context.py",
    ],
    srcs_version = "PY2AND3",
    deps = [
        "//tensorflow/python/distribute:distribute_lib",
    ],
)

tf_py_test(
    name = "evaluation_test",
    size = "small",
    srcs = ["training/evaluation_test.py"],
    python_version = "PY3",
    shard_count = 3,
    tags = [
        "manual",
        "notap",  # Disabling until b/33000128 and b/33040312 are fixed.
    ],
    deps = [
        ":array_ops",
        ":client",
        ":client_testlib",
        ":framework",
        ":framework_for_generated_wrappers",
        ":framework_test_lib",
        ":math_ops",
        ":metrics",
        ":platform",
        ":state_ops",
        ":summary",
        ":training",
        ":variables",
        "//tensorflow/core:protos_all_py",
        "//tensorflow/python/ops/losses",
        "//third_party/py/numpy",
    ],
)

py_library(
    name = "client",
    srcs = [
        "client/client_lib.py",
        "client/device_lib.py",
        "client/timeline.py",
    ],
    srcs_version = "PY2AND3",
    deps = [
        ":_pywrap_device_lib",
        ":errors",
        ":framework",
        ":framework_for_generated_wrappers",
        ":platform",
        ":session",
        ":session_ops",
        ":util",
        "//third_party/py/numpy",
        "@six_archive//:six",
    ],
)

# Leaf library: may not depend on anything else inside TensorFlow.
py_strict_library(
    name = "tf_export",
    srcs = ["util/tf_export.py"],
    srcs_version = "PY2AND3",
    visibility = ["//tensorflow:__subpackages__"],
    deps = [
        ":tf_decorator",
    ],
)

tf_py_test(
    name = "tf_export_test",
    srcs = ["util/tf_export_test.py"],
    python_version = "PY3",
    deps = [
        ":client_testlib",
        ":platform",
        ":util",
    ],
)

# Leaf library: may not depend on anything else inside TensorFlow.
# TODO(mdan): Move this utility outside of TF.
py_strict_library(
    name = "tf_decorator",
    srcs = [
        "util/tf_contextlib.py",
        "util/tf_decorator.py",
        "util/tf_inspect.py",
    ],
    srcs_version = "PY2AND3",
    visibility = [
        "//tensorflow:__subpackages__",
        # TODO(mdan): Remove these dependencies.
        "//third_party/py/tf_slim:__subpackages__",
        "//learning/deepmind/research/language/translation/lm:__subpackages__",
    ],
    deps = [
        ":tf_stack",
        "@six_archive//:six",
    ],
)

# Leaf library: may not depend on anything else inside TensorFlow.
py_strict_library(
    name = "tf_stack",
    srcs = ["util/tf_stack.py"],
    srcs_version = "PY2AND3",
    # TODO(mdan): Remove public visibility.
    visibility = ["//visibility:public"],
    deps = [
        ":_tf_stack",
        "@six_archive//:six",
    ],
)

pybind_extension(
    name = "_tf_stack",
    srcs = ["util/tf_stack.cc"],
    # TODO(b/138203821): change to "util._tf_stack" once the bug is fixed.
    module_name = "_tf_stack",
    deps = [
        "//third_party/python_runtime:headers",  # buildcleaner: keep
        "@pybind11",
    ],
)

tf_py_test(
    name = "tf_stack_test",
    srcs = ["util/tf_stack_test.py"],
    python_version = "PY3",
    deps = [
        ":client_testlib",
        ":tf_export",
        ":tf_stack",
    ],
)

cc_library(
    name = "stack_trace",
    srcs = ["util/stack_trace.cc"],
    hdrs = ["util/stack_trace.h"],
    deps = [
        ":py_util",
        "//tensorflow/core/platform:str_util",
        "//tensorflow/core/platform:stringpiece",
        "//tensorflow/core/util:abstract_stack_trace",
        "//third_party/python_runtime:headers",  # buildcleaner: keep
        "@com_google_absl//absl/base:core_headers",
        "@com_google_absl//absl/types:optional",
    ],
)

py_library(
    name = "global_test_configuration",
    deps = if_mlir(["//tensorflow/compiler/mlir/tensorflow:mlir_roundtrip_pass_registration"]) +
           tf_enable_mlir_bridge(),
)

py_library(
    name = "util",
    srcs = glob(
        ["util/**/*.py"],
        exclude = [
            "util/example_parser*",
            "util/tf_contextlib.py",
            "util/tf_should_use.py",
            "util/tf_export.py",
            "util/tf_stack.py",
            "util/tf_decorator.py",
            "util/**/*_test.py",
        ],
    ),
    srcs_version = "PY2AND3",
    visibility = visibility + [
        "//tensorflow:__pkg__",
        "//third_party/py/tensorflow_core:__subpackages__",
        "//third_party/py/tf_agents:__subpackages__",
        "//tensorflow:composite_tensor_whitelist",
    ],
    deps = [
        ":_pywrap_tf32_execution",
        # global_test_configuration is added here because all major tests depend on this
        # library. It isn't possible to add these test dependencies via tensorflow.bzl's
        # py_test because not all tensorflow tests use tensorflow.bzl's py_test.
        ":global_test_configuration",
        ":tf_decorator",
        ":tf_export",
        ":tf_stack",
        "@org_python_pypi_backports_weakref",
        "@com_google_protobuf//:protobuf_python",
        "//third_party/py/numpy",
        "@six_archive//:six",
        "@wrapt",
        "//tensorflow/tools/compatibility:all_renames_v2",
    ],
)

tf_py_test(
    name = "object_identity_test",
    size = "small",
    srcs = ["util/object_identity_test.py"],
    python_version = "PY3",
)

# Placeholder for intenal nest_test comments.
tf_py_test(
    name = "util_nest_test",
    size = "small",
    srcs = ["util/nest_test.py"],
    main = "util/nest_test.py",
    python_version = "PY3",
    deps = [":util_nest_test_main_lib"],
)

py_library(
    name = "util_nest_test_main_lib",
    testonly = True,
    srcs = ["util/nest_test.py"],
    deps = [
        ":array_ops",
        ":client_testlib",
        ":framework",
        ":framework_for_generated_wrappers",
        ":math_ops",
        ":util",
        "//third_party/py/numpy",
        "@absl_py//absl/testing:parameterized",
    ],
)

tf_py_test(
    name = "util_serialization_test",
    size = "small",
    srcs = ["util/serialization_test.py"],
    main = "util/serialization_test.py",
    python_version = "PY3",
    deps = [
        ":client_testlib",
        ":util",
    ],
)

tf_py_test(
    name = "function_utils_test",
    srcs = ["util/function_utils_test.py"],
    python_version = "PY3",
    deps = [
        ":client_testlib",
        ":util",
    ],
)

tf_py_test(
    name = "tf_contextlib_test",
    size = "small",
    srcs = ["util/tf_contextlib_test.py"],
    python_version = "PY3",
    deps = [
        ":client_testlib",
        ":util",
    ],
)

tf_py_test(
    name = "tf_decorator_test",
    size = "small",
    srcs = ["util/tf_decorator_test.py"],
    python_version = "PY3",
    deps = [
        ":client_testlib",
        ":util",
    ],
)

py_library(
    name = "tf_should_use",
    srcs = ["util/tf_should_use.py"],
    srcs_version = "PY2AND3",
    deps = [
        ":framework_ops",
        ":util",
        "//tensorflow/python/eager:context",
        "@six_archive//:six",
    ],
)

tf_py_test(
    name = "tf_should_use_test",
    size = "small",
    srcs = ["util/tf_should_use_test.py"],
    python_version = "PY3",
    deps = [
        ":client_testlib",
        ":tf_should_use",
    ],
)

tf_py_test(
    name = "tf_inspect_test",
    size = "small",
    srcs = ["util/tf_inspect_test.py"],
    python_version = "PY3",
    deps = [
        ":client_testlib",
        ":util",
    ],
)

py_library(
    name = "util_example_parser_configuration",
    srcs = ["util/example_parser_configuration.py"],
    srcs_version = "PY2AND3",
    visibility = ["//visibility:public"],
    deps = [
        ":framework",
        ":framework_for_generated_wrappers",
        "//tensorflow/core:protos_all_py",
    ],
)

tf_py_test(
    name = "lock_util_test",
    size = "small",
    srcs = ["util/lock_util_test.py"],
    main = "util/lock_util_test.py",
    python_version = "PY3",
    deps = [
        ":client_testlib",
        ":util",
        "@absl_py//absl/testing:parameterized",
    ],
)

tf_py_test(
    name = "module_wrapper_test",
    size = "small",
    srcs = ["util/module_wrapper_test.py"],
    python_version = "PY3",
    deps = [
        ":client_testlib",
        ":util",
        "//tensorflow/tools/compatibility:all_renames_v2",
        "@six_archive//:six",
    ],
)

tf_proto_library(
    name = "protos_all",
    srcs = glob(
        ["**/*.proto"],
        exclude = [
            "util/protobuf/compare_test.proto",
            "framework/cpp_shape_inference.proto",
        ],
    ),
    visibility = visibility,
)

tf_proto_library_py(
    name = "compare_test_proto",
    testonly = 1,
    srcs = ["util/protobuf/compare_test.proto"],
)

tf_proto_library(
    name = "cpp_shape_inference_proto",
    srcs = ["framework/cpp_shape_inference.proto"],
    cc_api_version = 2,
    protodeps = tf_additional_all_protos(),
    # TODO(b/74620627): remove when _USE_C_SHAPES is removed
    visibility = ["//tensorflow:internal"],
)

tf_py_test(
    name = "protobuf_compare_test",
    size = "small",
    srcs = ["util/protobuf/compare_test.py"],
    main = "util/protobuf/compare_test.py",
    python_version = "PY3",
    tags = ["no_pip"],  # compare_test_pb2 proto is not available in pip.
    deps = [
        ":compare_test_proto_py",
        ":platform_test",
        ":util",
        "@six_archive//:six",
    ],
)

tf_py_test(
    name = "util_example_parser_configuration_test",
    size = "small",
    srcs = ["util/example_parser_configuration_test.py"],
    main = "util/example_parser_configuration_test.py",
    python_version = "PY3",
    deps = [
        ":array_ops",
        ":client",
        ":client_testlib",
        ":framework_for_generated_wrappers",
        ":parsing_ops",
        ":util_example_parser_configuration",
    ],
)

tf_py_test(
    name = "events_writer_test",
    size = "small",
    srcs = ["client/events_writer_test.py"],
    python_version = "PY3",
    deps = [
        ":errors",
        ":framework_test_lib",
        ":lib",
        ":platform_test",
        ":util",
    ],
)

py_library(
    name = "device_lib",
    srcs = ["client/device_lib.py"],
    srcs_version = "PY2AND3",
    deps = [
        ":_pywrap_device_lib",
        "//tensorflow/core:protos_all_py",
    ],
)

tf_python_pybind_extension(
    name = "_pywrap_device_lib",
    srcs = ["client/device_lib_wrapper.cc"],
    module_name = "_pywrap_device_lib",
    deps = [
        ":pybind11_proto",
        ":pybind11_status",
        "//tensorflow/core:framework_internal_headers_lib",
        "//tensorflow/core:protos_all_cc",
        "//tensorflow/core/common_runtime:core_cpu_headers_lib",
        "//third_party/python_runtime:headers",
        "@pybind11",
    ],
)

cuda_py_tests(
    name = "device_lib_test",
    size = "small",
    srcs = [
        "client/device_lib_test.py",
    ],
    python_version = "PY3",
    deps = [
        ":client",
        ":client_testlib",
        ":framework_test_lib",
        ":platform_test",
        "//tensorflow/core:protos_all_py",
    ],
)

cc_library(
    name = "session_ref",
    srcs = ["client/session_ref.cc"],
    hdrs = ["client/session_ref.h"],
    deps = [
        "//tensorflow/core:core_cpu",
        "//tensorflow/core:lib",
        "//tensorflow/core:master_proto_cc",
        "//tensorflow/core:protos_all_cc",
        "//tensorflow/core:replay_log_proto_cc",
    ],
)

tf_cuda_library(
    name = "tf_session_helper",
    srcs = ["client/tf_session_helper.cc"],
    hdrs = ["client/tf_session_helper.h"],
    deps = [
        ":construction_fails_op",
        ":ndarray_tensor",
        ":ndarray_tensor_bridge",
        ":numpy_lib",
        ":safe_ptr",
        ":session_ref",
        ":test_ops_kernels",
        "//tensorflow/c:c_api",
        "//tensorflow/c:c_api_internal",
        "//tensorflow/c:tf_status_helper",
        "//tensorflow/core",
        "//tensorflow/core:all_kernels",
        "//tensorflow/core:direct_session",
        "//tensorflow/core:framework",
        "//tensorflow/core:framework_internal",
        "//tensorflow/core:graph",
        "//tensorflow/core:lib",
        "//tensorflow/core:protos_all_cc",
        "//third_party/py/numpy:headers",
        "//third_party/python_runtime:headers",
    ],
    alwayslink = 1,
)

py_library(
    name = "pywrap_tensorflow",
    srcs = [
        "pywrap_tensorflow.py",
    ] + if_static(
        ["pywrap_dlopen_global_flags.py"],
        # Import will fail, indicating no global dlopen flags
        otherwise = [],
    ),  # b/153585257
    srcs_version = "PY2AND3",
    deps = [":pywrap_tensorflow_internal"],
)

pywrap_tensorflow_macro(
    name = "pywrap_tensorflow_internal",
    srcs = ["pywrap_tensorflow_internal.cc"],
    # add win_def_file for pywrap_tensorflow
    win_def_file = select({
        "//tensorflow:windows": ":pywrap_tensorflow_filtered_def_file",
        "//conditions:default": None,
    }),
    deps = [
        ":bfloat16_lib",
        ":cost_analyzer_lib",
        ":model_analyzer_lib",
        ":cpp_python_util",
        ":kernel_registry",
        ":numpy_lib",
        ":safe_ptr",
        ":py_exception_registry",
        ":py_func_lib",
        ":py_record_reader_lib",
        ":pybind11_absl",
        ":pybind11_lib",
        ":pybind11_status",
        ":pybind11_proto",
        ":python_op_gen",
        ":tf_session_helper",
        "//third_party/python_runtime:headers",
        "//tensorflow/c:c_api",
        "//tensorflow/c:c_api_experimental",
        "//tensorflow/c:checkpoint_reader",
        "//tensorflow/c:python_api",
        "//tensorflow/c:tf_status_helper",
        "//tensorflow/c/eager:c_api",
        "//tensorflow/c/eager:c_api_experimental",
        "//tensorflow/core/data/service:server_lib",
        "//tensorflow/core/distributed_runtime/rpc:grpc_rpc_factory_registration",
        "//tensorflow/core/distributed_runtime/rpc:grpc_server_lib",
        "//tensorflow/core/distributed_runtime/rpc:grpc_session",
        "//tensorflow/core/grappler:grappler_item",
        "//tensorflow/core/grappler:grappler_item_builder",
        "//tensorflow/core/grappler/clusters:cluster",
        "//tensorflow/core/grappler/clusters:single_machine",
        "//tensorflow/core/grappler/clusters:virtual_cluster",
        "//tensorflow/core/grappler/costs:graph_memory",
        "//tensorflow/core/grappler/graph_analyzer:graph_analyzer_tool",
        "//tensorflow/core/grappler/optimizers:meta_optimizer",
        "//tensorflow/core:lib",
        "//tensorflow/core:reader_base",
        "//tensorflow/core/kernels:data_service_ops",
        "//tensorflow/core/debug",
        "//tensorflow/core/distributed_runtime:server_lib",
        "//tensorflow/core/platform:stacktrace_handler",
        "//tensorflow/core/profiler/rpc:profiler_server_impl",
        "//tensorflow/core/profiler/rpc/client:profiler_client_impl",
        "//tensorflow/core/profiler/internal:print_model_analysis",
        "//tensorflow/lite/delegates/flex:delegate",
        "//tensorflow/core/profiler/internal/cpu:python_tracer",
        "//tensorflow/tools/graph_transforms:transform_graph_lib",
        "//tensorflow/lite/toco/python:toco_python_api",
        "//tensorflow/python/eager:pywrap_tfe_lib",
        "//tensorflow/core/util/tensor_bundle",
        "//tensorflow/compiler/mlir/python:mlir",
    ] + (tf_additional_lib_deps() +
         tf_monitoring_python_deps() +
         tf_additional_plugin_deps() +
         tf_additional_profiler_deps()) + if_ngraph([
        "@ngraph_tf//:ngraph_tf",
    ]) + if_xla_available([
        "//tensorflow/compiler/aot:tfcompile_lib",
    ]) + if_static(extra_deps = ["//tensorflow/core/platform:tf32_utils"]),
)

# ** Targets for Windows build (start) **
# We need the following targets to expose symbols from _pywrap_tensorflow.dll

filegroup(
    name = "win_lib_files_for_exported_symbols",
    srcs = [
        ":bfloat16_lib",  # bfloat16
        ":cost_analyzer_lib",  # cost_analyzer
        ":cpp_python_util",  # util
        ":kernel_registry",  # kernel_registry
        ":model_analyzer_lib",  # model_analyzer
        ":ndarray_tensor",  # checkpoint_reader
        ":numpy_lib",  # checkpoint_reader
        ":py_exception_registry",  # py_exception_registry
        ":py_func_lib",  # py_func
        ":python_op_gen",  # python_op_gen
        ":safe_ptr",  # checkpoint_reader
        "//tensorflow/c:checkpoint_reader",  # checkpoint_reader
        "//tensorflow/c:python_api",  # tf_session
        "//tensorflow/c:tf_status_helper",  # tfe
        "//tensorflow/compiler/jit:flags",  #tfe
        "//tensorflow/compiler/mlir/python:mlir",  # mlir
        "//tensorflow/core/common_runtime:device",  # device_lib, tfe, tf_session
        "//tensorflow/core/common_runtime:device_factory",  # device_lib, tfe, tf_session
        "//tensorflow/core/common_runtime:graph_constructor",  # tf_session
        "//tensorflow/core/common_runtime:quantize_training",  # quantize_training
        "//tensorflow/core/common_runtime:session_options",  # device_lib, tfe, tf_session
        "//tensorflow/core/common_runtime:session_state",  # tf_session
        "//tensorflow/core/data/service:server_lib",  # server_lib
        "//tensorflow/core:framework_internal_impl",  # op_def_registry
        "//tensorflow/core:lib_internal_impl",  # device_lib
        "//tensorflow/core:op_gen_lib",  # tf_session
        "//tensorflow/core/common_runtime/eager:context",  # tfe
        "//tensorflow/core/common_runtime/eager:eager_executor",  # tfe
        "//tensorflow/core/grappler:devices",  # tf_cluster
        "//tensorflow/core/grappler:grappler_item",  # tf_item
        "//tensorflow/core/grappler:grappler_item_builder",  # tf_item
        "//tensorflow/core/grappler/clusters:cluster",  # tf_cluster
        "//tensorflow/core/grappler/clusters:single_machine",  # tf_cluster
        "//tensorflow/core/grappler/clusters:utils",  # tf_optimizer
        "//tensorflow/core/grappler/clusters:virtual_cluster",  # tf_cluster
        "//tensorflow/core/grappler/costs:analytical_cost_estimator",  # cost analyzer
        "//tensorflow/core/grappler/costs:graph_memory",  # tf_cluster
        "//tensorflow/core/grappler/costs:graph_properties",  # tf_item
        "//tensorflow/core/grappler/costs:measuring_cost_estimator",  # tf_cluster
        "//tensorflow/core/grappler/costs:op_level_cost_estimator",  # tf_cluster
        "//tensorflow/core/grappler/costs:utils",  # tf_cluster
        "//tensorflow/core/grappler/graph_analyzer:graph_analyzer_tool",  # graph_analyzer
        "//tensorflow/core/grappler/optimizers:meta_optimizer",  # tf_optimizer
        "//tensorflow/core/grappler/utils:topological_sort",  # tf_item
        "//tensorflow/core/platform:tf32_utils",  # tf32
        "//tensorflow/core/profiler/internal:annotation_stack_impl",  # profiler
        "//tensorflow/core/profiler/internal:print_model_analysis",  # tfprof
        "//tensorflow/core/profiler/internal:traceme_recorder_impl",  # profiler
        "//tensorflow/core/profiler/lib:profiler_session_impl",  # profiler
        "//tensorflow/core/profiler/rpc:profiler_server_impl",  # profiler
        "//tensorflow/core/profiler/rpc/client:profiler_client_impl",  # profiler
        "//tensorflow/core/util:port",  # util_port
        "//tensorflow/core/util/tensor_bundle",  # checkpoint_reader
        "//tensorflow/lite/toco/python:toco_python_api",  # toco
        ":tf_session_helper",  # tf_session
        "//tensorflow/python/eager:pywrap_tfe_lib",  # pywrap_tfe_lib
        "//tensorflow/stream_executor:stream_executor_pimpl",  # stat_summarizer
        "//tensorflow/tools/graph_transforms:transform_graph_lib",  # transform_graph
    ] + if_xla_available([
        "//tensorflow/compiler/aot:tfcompile_lib",  # tfcompile
        "//tensorflow/compiler/xla:status_macros",  # tfcompile
        "//tensorflow/compiler/xla/service:hlo",  # tfcompile
    ]),
    visibility = ["//visibility:private"],
)

# Filter the DEF file to reduce the number of symbols to 64K or less.
# Note that we also write the name of the pyd file into DEF file so that
# the dynamic libraries of custom ops can find it at runtime.
genrule(
    name = "pywrap_tensorflow_filtered_def_file",
    srcs = select({
        "//tensorflow:windows": [
            ":pybind_symbol_target_libs_file",
            ":win_lib_files_for_exported_symbols",
            "//tensorflow:tensorflow_def_file",
            "//tensorflow/tools/def_file_filter:symbols_pybind",
        ],
        "//conditions:default": [],
    }),
    outs = ["pywrap_tensorflow_filtered_def_file.def"],
    cmd = select({
        "//tensorflow:windows": """
              $(location @local_config_def_file_filter//:def_file_filter) \\
              --input $(location //tensorflow:tensorflow_def_file) \\
              --output $@ \\
              --target _pywrap_tensorflow_internal.pyd \\
              --symbols $(location //tensorflow/tools/def_file_filter:symbols_pybind) \\
              --lib_paths_file $(location :pybind_symbol_target_libs_file)
          """,
        "//conditions:default": "touch $@",  # Just a placeholder for Unix platforms
    }),
    tools = ["@local_config_def_file_filter//:def_file_filter"],
    visibility = ["//visibility:public"],
)

# Write to a file a list of all cc_library targets that we need for exporting symbols on Windows.
genrule(
    name = "pybind_symbol_target_libs_file",
    srcs = [":win_lib_files_for_exported_symbols"],
    outs = ["pybind_symbol_target_libs_file.txt"],
    cmd = select({
        "//tensorflow:windows": """
            for SRC in $(SRCS); do
              echo $$SRC | sed 's/third_party\\///g' >> $@
            done
          """,
        "//conditions:default": "touch $@",  # Just a placeholder for Unix platforms
    }),
    visibility = ["//visibility:public"],
)

# Get the import library of _pywrap_tensorflow_internal.pyd
filegroup(
    name = "get_pywrap_tensorflow_import_lib_file",
    srcs = [":_pywrap_tensorflow_internal.so"],
    output_group = "interface_library",
)

cc_import(
    name = "_pywrap_tensorflow_internal_linux",
    shared_library = "//tensorflow/python:lib_pywrap_tensorflow_internal.so",
    visibility = tf_external_workspace_visible(visibility),
)

cc_import(
    name = "_pywrap_tensorflow_internal_macos",
    shared_library = "//tensorflow/python:lib_pywrap_tensorflow_internal.dylib",
    visibility = tf_external_workspace_visible(visibility),
)

cc_import(
    name = "_pywrap_tensorflow_internal_windows",
    interface_library = "//tensorflow/python:pywrap_tensorflow_import_lib_file",
    shared_library = "//tensorflow/python:_pywrap_tensorflow_internal.dll",
    visibility = tf_external_workspace_visible(visibility),
)

# Rename the import library for _pywrap_tensorflow_internal.pyd to _pywrap_tensorflow_internal.lib
# (It was _pywrap_tensorflow_internal.so.if.lib).
genrule(
    name = "pywrap_tensorflow_import_lib_file",
    srcs = [":get_pywrap_tensorflow_import_lib_file"],
    outs = ["_pywrap_tensorflow_internal.lib"],
    cmd = select({
        "//tensorflow:windows": "cp -f $< $@",
        "//conditions:default": "touch $@",  # Just a placeholder for Unix platforms
    }),
    visibility = ["//visibility:public"],
)

# Create a cc_import rule for the import library of _pywrap_tensorflow_internal.dll
# so that custom ops' dynamic libraries can link against it.
cc_import(
    name = "pywrap_tensorflow_import_lib",
    interface_library = select({
        "//tensorflow:windows": ":pywrap_tensorflow_import_lib_file",
        "//conditions:default": "not_existing_on_unix.lib",  # Just a placeholder for Unix platforms
    }),
    system_provided = 1,
)

# ** Targets for Windows build (end) **

tf_python_pybind_extension(
    name = "_pywrap_file_io",
    srcs = ["lib/io/file_io_wrapper.cc"],
    module_name = "_pywrap_file_io",
    deps = [
        ":pybind11_absl",
        ":pybind11_status",
        "//tensorflow/core:framework_headers_lib",
        "//tensorflow/core:protos_all_cc",
        "@pybind11",
    ],
)

py_library(
    name = "lib",
    srcs = [
        "lib/io/file_io.py",
        "lib/io/python_io.py",
        "lib/io/tf_record.py",
    ],
    srcs_version = "PY2AND3",
    deps = [
        ":_pywrap_file_io",
        ":_pywrap_record_io",
        ":errors",
        ":pywrap_tensorflow",
        ":util",
        "@six_archive//:six",
    ],
)

tf_python_pybind_extension(
    name = "_pywrap_record_io",
    srcs = ["lib/io/record_io_wrapper.cc"],
    module_name = "_pywrap_record_io",
    deps = [
        ":pybind11_absl",
        ":pybind11_status",
        "//tensorflow/core:framework_headers_lib",
        "//tensorflow/core:lib_headers_for_pybind",
        "//tensorflow/core/platform:types",
        "@com_google_absl//absl/memory",
        "@pybind11",
    ],
)

py_library(
    name = "session",
    srcs = ["client/session.py"],
    srcs_version = "PY2AND3",
    deps = [
        ":c_api_util",
        ":error_interpolation",
        ":errors",
        ":framework",
        ":framework_for_generated_wrappers",
        ":mixed_precision_global_state",
        ":platform",
        ":pywrap_tensorflow",
        ":session_ops",
        ":util",
        "//third_party/py/numpy",
        "@wrapt",
    ],
)

tf_py_test(
    name = "server_lib_test",
    size = "small",
    srcs = ["training/server_lib_test.py"],
    grpc_enabled = True,
    python_version = "PY3",
    tags = [
        "noasan",  # TODO(b/161236904): flaky timeout in trying to start gRPC server
    ],
    deps = [
        ":array_ops",
        ":client",
        ":client_testlib",
        ":data_flow_ops",
        ":errors",
        ":framework_for_generated_wrappers",
        ":math_ops",
        ":training",
        ":variables",
        "//tensorflow/core:protos_all_py",
        "//third_party/py/numpy",
    ],
)

tf_py_test(
    name = "server_lib_multiple_containers_test",
    size = "small",
    srcs = ["training/server_lib_multiple_containers_test.py"],
    grpc_enabled = True,
    python_version = "PY3",
    deps = [
        ":array_ops",
        ":client",
        ":client_testlib",
        ":data_flow_ops",
        ":errors",
        ":framework_for_generated_wrappers",
        ":math_ops",
        ":training",
        ":variables",
        "//tensorflow/core:protos_all_py",
        "//third_party/py/numpy",
    ],
)

tf_py_test(
    name = "server_lib_same_variables_clear_container_test",
    size = "small",
    srcs = ["training/server_lib_same_variables_clear_container_test.py"],
    grpc_enabled = True,
    python_version = "PY3",
    deps = [
        ":array_ops",
        ":client",
        ":client_testlib",
        ":data_flow_ops",
        ":errors",
        ":framework_for_generated_wrappers",
        ":math_ops",
        ":training",
        ":variables",
        "//tensorflow/core:protos_all_py",
        "//third_party/py/numpy",
    ],
)

tf_py_test(
    name = "server_lib_same_variables_clear_test",
    size = "small",
    srcs = ["training/server_lib_same_variables_clear_test.py"],
    grpc_enabled = True,
    python_version = "PY3",
    deps = [
        ":array_ops",
        ":client",
        ":client_testlib",
        ":data_flow_ops",
        ":errors",
        ":framework_for_generated_wrappers",
        ":math_ops",
        ":training",
        ":variables",
        "//tensorflow/core:protos_all_py",
        "//third_party/py/numpy",
    ],
)

tf_py_test(
    name = "server_lib_same_variables_no_clear_test",
    size = "small",
    srcs = ["training/server_lib_same_variables_no_clear_test.py"],
    grpc_enabled = True,
    python_version = "PY3",
    deps = [
        ":array_ops",
        ":client",
        ":client_testlib",
        ":data_flow_ops",
        ":errors",
        ":framework_for_generated_wrappers",
        ":math_ops",
        ":training",
        ":variables",
        "//tensorflow/core:protos_all_py",
        "//third_party/py/numpy",
    ],
)

tf_py_test(
    name = "server_lib_sparse_job_test",
    size = "small",
    srcs = ["training/server_lib_sparse_job_test.py"],
    grpc_enabled = True,
    python_version = "PY3",
    deps = [
        ":array_ops",
        ":client",
        ":client_testlib",
        ":data_flow_ops",
        ":errors",
        ":framework_for_generated_wrappers",
        ":math_ops",
        ":training",
        ":variables",
        "//tensorflow/core:protos_all_py",
        "//third_party/py/numpy",
    ],
)

cuda_py_test(
    name = "localhost_cluster_performance_test",
    size = "medium",
    srcs = [
        "training/localhost_cluster_performance_test.py",
    ],
    grpc_enabled = True,
    python_version = "PY3",
    tags = [
        "no_oss",  # Test flaky due to port collisions.
        "oss_serial",
    ],
    deps = [
        ":client",
        ":client_testlib",
        ":distributed_framework_test_lib",
        ":framework_for_generated_wrappers",
        ":partitioned_variables",
        ":training",
        ":variable_scope",
        ":variables",
        "//third_party/py/numpy",
    ],
)

tf_py_test(
    name = "sync_replicas_optimizer_test",
    size = "medium",
    srcs = [
        "training/sync_replicas_optimizer_test.py",
    ],
    grpc_enabled = True,
    python_version = "PY3",
    tags = [
        "no_oss",  # Test flaky due to port collisions.
        "notsan",  # data race due to b/62910646
        "oss_serial",
    ],
    deps = [
        ":client_testlib",
        ":framework_for_generated_wrappers",
        ":training",
        ":variables",
    ],
)

py_library(
    name = "timeline",
    srcs = ["client/timeline.py"],
    srcs_version = "PY2AND3",
    visibility = ["//visibility:public"],
    deps = [
        ":platform",
    ],
)

# Just used by tests.
tf_cuda_library(
    name = "construction_fails_op",
    srcs = ["client/test_construction_fails_op.cc"],
    deps = [
        "//tensorflow/core",
        "//tensorflow/core:framework",
        "//tensorflow/core:lib",
        "//tensorflow/core:protos_all_cc",
    ],
    alwayslink = 1,
)

tf_py_test(
    name = "session_test",
    size = "medium",
    srcs = ["client/session_test.py"],
    grpc_enabled = True,
    python_version = "PY3",
    tags = [
        "no_gpu",  # b/127001953
        "no_pip_gpu",  # testInteractivePlacePrunedGraph fails on invalid assumption about GPU ops.
        "no_windows",
    ],
    deps = [
        ":array_ops",
        ":client",
        ":config",
        ":control_flow_ops",
        ":data_flow_ops",
        ":errors",
        ":framework",
        ":framework_for_generated_wrappers",
        ":framework_test_lib",
        ":math_ops",
        ":platform_test",
        ":state_ops",
        ":training",
        ":util",
        ":variables",
        "//third_party/py/numpy",
        "@six_archive//:six",
    ],
)

tf_py_test(
    name = "session_clusterspec_prop_test",
    size = "small",
    srcs = ["client/session_clusterspec_prop_test.py"],
    grpc_enabled = True,
    python_version = "PY3",
    tags = [
        "no_gpu",
        "no_oss",
        "no_pip",
        "no_pip_gpu",
        "notap",
    ],
    deps = [
        ":array_ops",
        ":client",
        ":client_testlib",
        ":framework",
        ":framework_for_generated_wrappers",
        ":framework_test_lib",
        ":math_ops",
        ":platform_test",
        ":state_ops",
        ":training",
        ":util",
        ":variables",
        "//third_party/py/numpy",
    ],
)

tf_py_test(
    name = "session_list_devices_test",
    size = "small",
    srcs = ["client/session_list_devices_test.py"],
    grpc_enabled = True,
    python_version = "PY3",
    tags = [
        "no_gpu",
        "no_pip_gpu",
        "notsan",  # data race due to b/62910646
    ],
    deps = [
        ":client",
        ":framework",
        ":framework_test_lib",
        ":platform_test",
        ":training",
    ],
)

tf_py_test(
    name = "session_partial_run_test",
    size = "small",
    srcs = ["client/session_partial_run_test.py"],
    grpc_enabled = True,
    python_version = "PY3",
    tags = [
        "no_gpu",
        "no_windows",
    ],
    deps = [
        ":array_ops",
        ":client",
        ":errors",
        ":framework",
        ":framework_for_generated_wrappers",
        ":framework_test_lib",
        ":math_ops",
        ":platform_test",
        ":training",
        ":util",
        "@six_archive//:six",
    ],
)

cuda_py_test(
    name = "timeline_test",
    size = "small",
    srcs = ["client/timeline_test.py"],
    python_version = "PY3",
    tags = [
        "gpu_cupti",
        "no_gpu",  # b/154742661
    ],
    xla_enable_strict_auto_jit = False,  # Graph structure is different with autojit
    deps = [
        ":client",
        ":client_testlib",
        ":framework_for_generated_wrappers",
        ":math_ops",
        "//tensorflow/core:protos_all_py",
    ],
)

cuda_py_test(
    name = "virtual_gpu_test",
    size = "small",
    srcs = ["client/virtual_gpu_test.py"],
    python_version = "PY3",
    tags = [
        "no_gpu",  # b/127386241
        "no_windows_gpu",
    ],
    deps = [
        ":client",
        ":client_testlib",
        ":framework_for_generated_wrappers",
        ":math_ops",
        "//tensorflow/core:protos_all_py",
    ],
)

tf_py_test(
    name = "c_api_util_test",
    size = "small",
    srcs = ["framework/c_api_util_test.py"],
    python_version = "PY3",
    deps = [
        ":c_api_util",
        ":framework_test_lib",
        ":platform_test",
    ],
)

tf_py_test(
    name = "graph_util_test",
    size = "small",
    srcs = ["framework/graph_util_test.py"],
    python_version = "PY3",
    deps = [
        ":client",
        ":client_testlib",
        ":control_flow_v2_toggles",
        ":framework",
        ":framework_for_generated_wrappers",
        ":math_ops",
        ":state_ops_gen",
        ":variable_scope",
        ":variables",
        "//tensorflow/core:protos_all_py",
    ],
)

tf_py_test(
    name = "convert_to_constants_test",
    size = "small",
    srcs = ["framework/convert_to_constants_test.py"],
    python_version = "PY3",
    tags = ["no_rocm"],
    deps = [
        ":client_testlib",
        ":control_flow_v2_toggles",
        ":convert_to_constants",
        ":framework_test_lib",
        ":math_ops",
    ],
)

tf_py_test(
    name = "bfloat16_test",
    size = "small",
    srcs = ["lib/core/bfloat16_test.py"],
    python_version = "PY3",
    deps = [
        ":client_testlib",
        ":lib",
        ":pywrap_tensorflow",
    ],
)

tf_py_test(
    name = "file_io_test",
    size = "small",
    srcs = ["lib/io/file_io_test.py"],
    python_version = "PY3",
    tags = [
        "no_rocm",
        "no_windows",
    ],
    deps = [
        ":client_testlib",
        ":errors",
        ":lib",
    ],
)

tf_py_test(
    name = "tf_record_test",
    size = "small",
    srcs = ["lib/io/tf_record_test.py"],
    python_version = "PY3",
    deps = [
        ":client_testlib",
        ":errors",
        ":lib",
        ":util",
    ],
)

cuda_py_test(
    name = "adam_test",
    size = "medium",
    srcs = ["training/adam_test.py"],
    python_version = "PY3",
    deps = [
        ":array_ops",
        ":client_testlib",
        ":framework",
        ":math_ops",
        ":platform",
        ":platform_test",
        ":training",
        "//third_party/py/numpy",
    ],
)

cuda_py_test(
    name = "moving_averages_test",
    size = "small",
    srcs = [
        "training/moving_averages_test.py",
    ],
    python_version = "PY3",
    tags = [
        "no_windows",  # b/139083295: bfloat16 tests fail on Windows
        "notsan",
    ],
    deps = [
        ":array_ops",
        ":client_testlib",
        ":constant_op",
        ":dtypes",
        ":framework_for_generated_wrappers",
        ":framework_ops",
        ":training",
        ":variable_scope",
        ":variables",
    ],
)

cuda_py_tests(
    name = "training_tests",
    size = "medium",
    srcs = [
        "training/adadelta_test.py",
        "training/adagrad_da_test.py",
        "training/adagrad_test.py",
        "training/basic_loops_test.py",
        "training/coordinator_test.py",
        "training/device_setter_test.py",
        "training/ftrl_test.py",
        "training/gradient_descent_test.py",
        "training/momentum_test.py",
        "training/optimizer_test.py",
        "training/proximal_adagrad_test.py",
        "training/proximal_gradient_descent_test.py",
        "training/quantize_training_test.py",
        "training/queue_runner_test.py",
        "training/rmsprop_test.py",
        "training/slot_creator_test.py",
        "training/tensorboard_logging_test.py",
        "training/training_ops_test.py",
    ],
    python_version = "PY3",
    deps = [
        ":array_ops",
        ":client",
        ":client_testlib",
        ":control_flow_ops",
        ":data_flow_ops",
        ":data_flow_ops_gen",
        ":embedding_ops",
        ":errors",
        ":framework",
        ":framework_for_generated_wrappers",
        ":framework_test_lib",
        ":gradients",
        ":lookup_ops",
        ":math_ops",
        ":nn_grad",
        ":nn_ops",
        ":partitioned_variables",
        ":platform",
        ":platform_test",
        ":pywrap_tensorflow",
        ":random_ops",
        ":resource_variable_ops",
        ":resources",
        ":sparse_ops",
        ":state_ops",
        ":state_ops_gen",
        ":summary",
        ":training",
        ":util",
        ":variable_scope",
        ":variables",
        "//tensorflow/core:protos_all_py",
        "//third_party/py/numpy",
        "@six_archive//:six",
    ],
)

py_library(
    name = "saver_test_utils",
    srcs = ["training/saver_test_utils.py"],
    srcs_version = "PY2AND3",
    deps = [
        ":lookup_ops_gen",
        ":training",
    ],
)

cuda_py_test(
    name = "saver_test",
    size = "medium",
    srcs = [
        "training/saver_test.py",
    ],
    python_version = "PY3",
    tags = ["multi_gpu"],
    deps = [
        ":array_ops",
        ":client_testlib",
        ":control_flow_ops",
        ":data_flow_ops",
        ":errors",
        ":gradients",
        ":math_ops",
        ":nn_grad",
        ":nn_ops",
        ":partitioned_variables",
        ":platform",
        ":platform_test",
        ":py_checkpoint_reader",
        ":random_ops",
        ":resource_variable_ops",
        ":saver_test_utils",
        ":sparse_ops",
        ":summary",
        ":training",
        ":util",
        ":variable_scope",
        ":variables",
        "//tensorflow/core:protos_all_py",
        "//tensorflow/python/data/ops:dataset_ops",
        "//third_party/py/numpy",
        "@six_archive//:six",
    ],
)

cuda_py_test(
    name = "checkpoint_management_test",
    size = "small",
    srcs = [
        "training/checkpoint_management_test.py",
    ],
    python_version = "PY3",
    deps = [
        ":array_ops",
        ":client_testlib",
        ":control_flow_ops",
        ":data_flow_ops",
        ":errors",
        ":gradients",
        ":math_ops",
        ":nn_grad",
        ":nn_ops",
        ":partitioned_variables",
        ":platform",
        ":platform_test",
        ":pywrap_tensorflow",
        ":random_ops",
        ":resource_variable_ops",
        ":saver_test_utils",
        ":sparse_ops",
        ":summary",
        ":training",
        ":util",
        ":variable_scope",
        ":variables",
        "//tensorflow/core:protos_all_py",
        "//tensorflow/python/data/ops:dataset_ops",
        "//third_party/py/numpy",
        "@six_archive//:six",
    ],
)

tf_py_test(
    name = "saver_large_variable_test",
    size = "medium",
    srcs = ["training/saver_large_variable_test.py"],
    python_version = "PY3",
    tags = [
        "manual",
        "noasan",  # http://b/30379628
        "notsan",  # http://b/30379628
    ],
    deps = [
        ":client",
        ":client_testlib",
        ":errors",
        ":framework_for_generated_wrappers",
        ":training",
        ":variables",
        "//tensorflow/core:protos_all_py",
    ],
)

tf_py_test(
    name = "saver_large_partitioned_variable_test",
    size = "medium",
    srcs = ["training/saver_large_partitioned_variable_test.py"],
    python_version = "PY3",
    tags = [
        "noasan",  # http://b/30782289
        "notsan",  # http://b/30782289
    ],
    deps = [
        ":client",
        ":client_testlib",
        ":framework_for_generated_wrappers",
        ":partitioned_variables",
        ":training",
        ":variables",
    ],
)

cuda_py_test(
    name = "session_manager_test",
    size = "medium",  # TODO(irving): Can this be made small?
    srcs = ["training/session_manager_test.py"],
    grpc_enabled = True,
    main = "training/session_manager_test.py",
    python_version = "PY3",
    deps = [
        ":array_ops",
        ":client",
        ":client_testlib",
        ":control_flow_ops",
        ":errors",
        ":framework_for_generated_wrappers",
        ":platform",
        ":training",
        ":variables",
    ],
)

tf_py_test(
    name = "supervisor_test",
    size = "small",
    srcs = ["training/supervisor_test.py"],
    grpc_enabled = True,
    python_version = "PY3",
    tags = ["no_windows"],
    deps = [
        ":array_ops",
        ":checkpoint_management",
        ":client_testlib",
        ":errors",
        ":framework",
        ":framework_for_generated_wrappers",
        ":io_ops",
        ":parsing_ops",
        ":platform",
        ":saver",
        ":summary",
        ":training",
        ":variables",
        "//tensorflow/core:protos_all_py",
    ],
)

tf_py_test(
    name = "basic_session_run_hooks_test",
    size = "medium",
    srcs = ["training/basic_session_run_hooks_test.py"],
    python_version = "PY3",
    tags = [
        "no_pip",  # Relies on contrib
        "no_windows",
        "notsan",  # intermittent races on a few percent of runs
    ],
    deps = [
        ":client",
        ":client_testlib",
        ":control_flow_ops",
        ":fake_summary_writer",
        ":framework",
        ":framework_for_generated_wrappers",
        ":nn_grad",
        ":platform",
        ":state_ops",
        ":summary",
        ":training",
        ":variable_scope",
        ":variables",
        "//tensorflow/core:protos_all_py",
    ],
)

tf_py_test(
    name = "checkpoint_utils_test",
    size = "small",
    srcs = ["training/checkpoint_utils_test.py"],
    python_version = "PY3",
    tags = [
        "manual",
        "no_cuda_on_cpu_tap",
        "no_oss",
        "no_windows",
        "notap",
    ],
    deps = [
        ":client",
        ":client_testlib",
        ":framework_for_generated_wrappers",
        ":io_ops",
        ":partitioned_variables",
        ":platform",
        ":resource_variable_ops",
        ":state_ops",
        ":training",
        ":variable_scope",
        ":variables",
    ],
)

tf_py_test(
    name = "checkpoint_ops_test",
    size = "small",
    srcs = ["training/checkpoint_ops_test.py"],
    python_version = "PY3",
    deps = [
        ":checkpoint_ops_gen",
        ":client",
        ":client_testlib",
        ":framework_for_generated_wrappers",
        ":io_ops",
        ":partitioned_variables",
        ":platform",
        ":pywrap_tensorflow",
        ":state_ops",
        ":training",
        ":variable_scope",
        ":variables",
    ],
)

tf_py_test(
    name = "warm_starting_util_test",
    size = "medium",
    srcs = ["training/warm_starting_util_test.py"],
    python_version = "PY3",
    deps = [
        ":array_ops",
        ":client_testlib",
        ":dtypes",
        ":framework_ops",
        ":init_ops",
        ":training",
        ":variable_scope",
        ":variables",
        "//third_party/py/numpy",
    ],
)

tf_py_test(
    name = "monitored_session_test",
    size = "medium",
    srcs = ["training/monitored_session_test.py"],
    tags = [
        "no_pip",
        "notsan",  # b/67945581
    ],
    deps = [
        ":array_ops",
        ":checkpoint_management",
        ":client_testlib",
        ":control_flow_ops",
        ":errors",
        ":framework_for_generated_wrappers",
        ":resource_variable_ops",
        ":saver",
        ":session",
        ":state_ops",
        ":summary",
        ":training",
        ":variables",
        "//tensorflow/core:protos_all_py",
        "//tensorflow/python/distribute:collective_all_reduce_strategy",
        "//tensorflow/python/distribute:distribute_coordinator",
    ],
)

py_library(
    name = "training_util",
    srcs = ["training/training_util.py"],
    srcs_version = "PY2AND3",
    deps = [
        ":dtypes",
        ":framework",
        ":framework_ops",
        ":init_ops",
        ":platform",
        ":resource_variable_ops",
        ":state_ops",
        ":util",
        ":variable_scope",
        ":variables",
        "//tensorflow/python/eager:context",
    ],
)

tf_py_test(
    name = "training_util_test",
    size = "small",
    srcs = ["training/training_util_test.py"],
    python_version = "PY3",
    deps = [
        ":client_testlib",
        ":framework",
        ":platform",
        ":training",
        ":training_util",
        ":variables",
    ],
)

tf_py_test(
    name = "input_test",
    size = "medium",
    srcs = ["training/input_test.py"],
    python_version = "PY3",
    deps = [
        ":array_ops",
        ":client_testlib",
        ":errors",
        ":framework",
        ":framework_for_generated_wrappers",
        ":math_ops",
        ":platform",
        ":training",
        ":util",
        ":variables",
        "//third_party/py/numpy",
    ],
)

py_library(
    name = "summary_op_util",
    srcs = ["ops/summary_op_util.py"],
    srcs_version = "PY2AND3",
    visibility = ["//visibility:public"],
    deps = [
        ":framework",
        ":framework_for_generated_wrappers",
        ":platform",
    ],
)

py_library(
    name = "summary",
    srcs = glob(
        ["summary/**/*.py"],
        exclude = [
            "**/fake*",
            "**/*test*",
        ],
    ),
    srcs_version = "PY2AND3",
    visibility = ["//visibility:public"],
    deps = [
        ":client",
        ":constant_op",
        ":framework",
        ":framework_for_generated_wrappers",
        ":lib",
        ":logging_ops_gen",
        ":platform",
        ":protos_all_py",
        ":pywrap_tensorflow",
        ":summary_op_util",
        ":summary_ops_gen",
        ":summary_ops_v2",
        ":util",
        "//tensorflow/python/distribute:summary_op_util",
        "//tensorflow/python/eager:context",
        "@six_archive//:six",
    ],
)

py_library(
    name = "fake_summary_writer",
    testonly = 1,
    srcs = ["summary/writer/fake_summary_writer.py"],
    srcs_version = "PY2AND3",
    visibility = ["//visibility:public"],
    deps = [
        ":framework_test_lib",
        ":protos_all_py",
        ":summary",
    ],
)

py_tests(
    name = "summary_tests",
    size = "small",
    srcs = [
        "summary/plugin_asset_test.py",
        "summary/summary_iterator_test.py",
        "summary/summary_test.py",
        "summary/writer/writer_test.py",
    ],
    python_version = "PY3",
    deps = [
        ":array_ops",
        ":client_testlib",
        ":framework",
        ":framework_for_generated_wrappers",
        ":framework_test_lib",
        ":platform",
        ":platform_test",
        ":summary",
        ":summary_ops_v2",
        ":variables",
        "//tensorflow/core:protos_all_py",
    ],
)

# TODO(scottzhu): Move all the tf.layer related targets.
py_library(
    name = "layers_base",
    srcs = [
        "layers/__init__.py",
        "layers/base.py",
    ],
    srcs_version = "PY2AND3",
    deps = [
        "//tensorflow/python/keras/legacy_tf_layers:layers_base",
    ],
)

py_library(
    name = "layers_util",
    srcs = [
        "layers/utils.py",
    ],
    srcs_version = "PY2AND3",
    deps = [
        ":control_flow_ops",
        ":smart_cond",
        ":variables",
    ],
)

py_library(
    name = "layers",
    srcs = [
        "layers/convolutional.py",
        "layers/core.py",
        "layers/layers.py",
        "layers/normalization.py",
        "layers/pooling.py",
    ],
    srcs_version = "PY2AND3",
    deps = [
        ":layers_base",
        "//tensorflow/python/keras/legacy_tf_layers:convolutional",
        "//tensorflow/python/keras/legacy_tf_layers:core",
        "//tensorflow/python/keras/legacy_tf_layers:normalization",
        "//tensorflow/python/keras/legacy_tf_layers:pooling",
    ],
)

# -----------------------------------------------------------------------------
# Quantization

tf_py_test(
    name = "dequantize_op_test",
    size = "small",
    srcs = ["ops/dequantize_op_test.py"],
    python_version = "PY3",
    tags = ["no_windows"],
    deps = [
        ":array_ops",
        ":client_testlib",
        ":framework_for_generated_wrappers",
        "//third_party/py/numpy",
    ],
)

tf_py_test(
    name = "quantized_ops_test",
    size = "small",
    srcs = ["ops/quantized_ops_test.py"],
    python_version = "PY3",
    tags = ["no_windows"],
    deps = [
        ":array_ops",
        ":client_testlib",
        ":framework_for_generated_wrappers",
        "//third_party/py/numpy",
    ],
)

tf_py_test(
    name = "quantized_conv_ops_test",
    size = "small",
    srcs = ["ops/quantized_conv_ops_test.py"],
    python_version = "PY3",
    tags = ["no_windows"],
    deps = [
        ":client_testlib",
        ":framework_for_generated_wrappers",
        ":nn_ops",
        "//third_party/py/numpy",
    ],
)

py_test(
    name = "ops/array_ops_test",
    srcs = ["ops/array_ops_test.py"],
    python_version = "PY3",
    srcs_version = "PY2AND3",
    deps = [
        ":array_ops",
        ":client_testlib",
        ":constant_op",
        ":dtypes",
        ":framework_ops",
        ":framework_test_lib",
        ":gradients",
        ":math_ops",
        ":random_ops",
    ],
)

cuda_py_test(
    name = "accumulate_n_benchmark",
    size = "medium",
    srcs = ["ops/accumulate_n_benchmark.py"],
    main = "ops/accumulate_n_benchmark.py",
    python_version = "PY3",
    shard_count = 6,
    deps = [
        ":array_ops",
        ":client",
        ":client_testlib",
        ":control_flow_ops_gen",
        ":data_flow_ops",
        ":framework_for_generated_wrappers",
        ":math_ops",
        ":random_ops",
        ":state_ops",
        ":state_ops_gen",
    ],
)

cuda_py_test(
    name = "batch_norm_benchmark",
    srcs = ["ops/batch_norm_benchmark.py"],
    main = "ops/batch_norm_benchmark.py",
    python_version = "PY3",
    deps = [
        ":array_ops",
        ":client",
        ":client_testlib",
        ":framework_for_generated_wrappers",
        ":gradients",
        ":math_ops",
        ":nn",
        ":nn_grad",
        ":nn_ops_gen",
        ":platform",
        ":random_ops",
        ":variables",
    ],
)

cuda_py_test(
    name = "collective_ops_benchmark",
    srcs = ["ops/collective_ops_benchmark.py"],
    main = "ops/collective_ops_benchmark.py",
    python_version = "PY3",
    deps = [
        ":array_ops",
        ":client",
        ":client_testlib",
        ":collective_ops",
        ":framework_for_generated_wrappers",
        ":platform",
        ":variables",
        "//tensorflow/core:protos_all_py",
    ],
)

cuda_py_test(
    name = "concat_benchmark",
    srcs = ["ops/concat_benchmark.py"],
    main = "ops/concat_benchmark.py",
    python_version = "PY3",
    deps = [
        ":array_ops",
        ":client",
        ":client_testlib",
        ":control_flow_ops",
        ":framework_for_generated_wrappers",
        ":gradients",
        ":platform",
        ":variables",
        "//tensorflow/core:protos_all_py",
    ],
)

cuda_py_test(
    name = "control_flow_ops_benchmark",
    srcs = ["ops/control_flow_ops_benchmark.py"],
    main = "ops/control_flow_ops_benchmark.py",
    python_version = "PY3",
    deps = [
        ":client_testlib",
        ":constant_op",
        ":control_flow_ops",
        ":framework_ops",
        "//tensorflow/python/eager:function",
    ],
)

cuda_py_test(
    name = "conv2d_benchmark",
    size = "large",
    srcs = ["ops/conv2d_benchmark.py"],
    main = "ops/conv2d_benchmark.py",
    python_version = "PY3",
    deps = [
        ":client",
        ":client_testlib",
        ":control_flow_ops",
        ":framework_for_generated_wrappers",
        ":nn_ops",
        ":platform",
        ":platform_benchmark",
        ":random_ops",
        ":variables",
        "//tensorflow/core:protos_all_py",
        "//third_party/py/numpy",
    ],
)

cuda_py_test(
    name = "split_benchmark",
    srcs = ["ops/split_benchmark.py"],
    main = "ops/split_benchmark.py",
    python_version = "PY3",
    deps = [
        ":array_ops",
        ":client",
        ":client_testlib",
        ":control_flow_ops",
        ":framework_for_generated_wrappers",
        ":platform",
        ":platform_benchmark",
        ":variables",
        "//tensorflow/core:protos_all_py",
        "//third_party/py/numpy",
    ],
)

cuda_py_test(
    name = "transpose_benchmark",
    size = "medium",
    srcs = ["ops/transpose_benchmark.py"],
    main = "ops/transpose_benchmark.py",
    python_version = "PY3",
    deps = [
        ":array_ops",
        ":client",
        ":client_testlib",
        ":control_flow_ops",
        ":framework_for_generated_wrappers",
        ":platform",
        ":platform_benchmark",
        ":variables",
        "//tensorflow/core:protos_all_py",
        "//third_party/py/numpy",
    ],
)

cuda_py_test(
    name = "matmul_benchmark",
    size = "medium",
    srcs = ["ops/matmul_benchmark.py"],
    main = "ops/matmul_benchmark.py",
    python_version = "PY3",
    deps = [":matmul_benchmark_main_lib"],
)

py_library(
    name = "matmul_benchmark_main_lib",
    testonly = True,
    srcs = ["ops/matmul_benchmark.py"],
    deps = [
        ":client",
        ":client_testlib",
        ":control_flow_ops",
        ":framework_for_generated_wrappers",
        ":framework_test_lib",
        ":math_ops",
        ":platform",
        ":platform_benchmark",
        ":random_ops",
        ":variables",
        "//tensorflow/core:protos_all_py",
        "//third_party/py/numpy",
    ],
)

cuda_py_test(
    name = "session_benchmark",
    srcs = ["client/session_benchmark.py"],
    grpc_enabled = True,
    main = "client/session_benchmark.py",
    python_version = "PY3",
    deps = [
        ":array_ops",
        ":client",
        ":client_testlib",
        ":framework_for_generated_wrappers",
        ":random_ops",
        ":training",
        ":variables",
        "//third_party/py/numpy",
    ],
)

cuda_py_test(
    name = "graph_building_benchmark",
    size = "medium",
    srcs = ["framework/graph_building_benchmark.py"],
    main = "framework/graph_building_benchmark.py",
    python_version = "PY3",
    deps = [
        ":array_ops",
        ":client_testlib",
        ":dtypes",
        ":math_ops",
        ":platform_benchmark",
        "//tensorflow/python/eager:context",
    ],
)

cuda_py_test(
    name = "nn_grad_test",
    size = "medium",
    srcs = ["ops/nn_grad_test.py"],
    python_version = "PY3",
    deps = [
        ":client_testlib",
        ":framework_for_generated_wrappers",
        ":nn_grad",
        ":nn_ops",
        "//third_party/py/numpy",
    ],
)

py_library(
    name = "tf_item",
    srcs = [
        "grappler/item.py",
    ],
    srcs_version = "PY2AND3",
    visibility = ["//visibility:public"],
    deps = [
        ":_pywrap_tf_item",
        "//tensorflow/core/grappler/costs:op_performance_data_py",
    ],
)

tf_python_pybind_extension(
    name = "_pywrap_tf_item",
    srcs = ["grappler/item_wrapper.cc"],
    hdrs = [
        "//tensorflow/cc:pywrap_required_hdrs",
        "//tensorflow/core/grappler:pywrap_required_hdrs",
        "//tensorflow/core/grappler/clusters:pywrap_required_hdrs",
        "//tensorflow/core/grappler/costs:pywrap_required_hdrs",
        "//tensorflow/core/grappler/utils:pywrap_required_hdrs",
    ],
    module_name = "_pywrap_tf_item",
    deps = [
        ":pybind11_status",
        "@pybind11",
        "//tensorflow/core/common_runtime:core_cpu_headers_lib",
        "//tensorflow/core:framework_headers_lib",
        "//tensorflow/core/common_runtime/gpu:gpu_id",
        "//tensorflow/core:protos_all_cc",
    ] + if_not_windows(["//tensorflow/core/grappler/costs:graph_properties"]),  # b/148556093,
)

tf_py_test(
    name = "item_test",
    size = "small",
    srcs = [
        "grappler/item_test.py",
    ],
    python_version = "PY3",
    tags = [
        "grappler",
        "no_pip",  # tf_optimizer is not available in pip.
    ],
    deps = [
        ":client_testlib",
        ":framework_for_generated_wrappers",
        ":math_ops",
        ":tf_item",
        "//tensorflow/core:protos_all_py",
    ],
)

tf_py_test(
    name = "datasets_test",
    size = "small",
    srcs = [
        "grappler/datasets_test.py",
    ],
    python_version = "PY3",
    tags = [
        "grappler",
        "no_pip",  # tf_optimizer is not available in pip.
    ],
    deps = [
        ":array_ops",
        ":client_testlib",
        ":framework_combinations",
        ":framework_for_generated_wrappers",
        ":tf_item",
        "//tensorflow/core:protos_all_py",
        "//tensorflow/python/data",
    ],
)

py_library(
    name = "tf_cluster",
    srcs = [
        "grappler/cluster.py",
    ],
    srcs_version = "PY2AND3",
    visibility = ["//visibility:public"],
    deps = [
        ":_pywrap_tf_cluster",
        "//tensorflow/core/grappler/costs:op_performance_data_py",
    ],
)

tf_python_pybind_extension(
    name = "_pywrap_tf_cluster",
    srcs = ["grappler/cluster_wrapper.cc"],
    hdrs = [
        "//tensorflow/cc:pywrap_required_hdrs",
        "//tensorflow/core/grappler:pywrap_required_hdrs",
        "//tensorflow/core/grappler/clusters:pywrap_required_hdrs",
        "//tensorflow/core/grappler/costs:pywrap_required_hdrs",
        "//tensorflow/core/grappler/utils:pywrap_required_hdrs",
    ],
    module_name = "_pywrap_tf_cluster",
    deps = [
        ":pybind11_status",
        "//tensorflow/core:framework_headers_lib",
        "//tensorflow/core:lib_headers_for_pybind",
        "//tensorflow/core:protos_all_cc",
        "//tensorflow/core/common_runtime:core_cpu_headers_lib",
        "//tensorflow/core/common_runtime/gpu:gpu_id",
        "@com_google_absl//absl/types:span",
        "@pybind11",
    ],
)

cuda_py_test(
    name = "cluster_test",
    size = "small",
    srcs = [
        "grappler/cluster_test.py",
    ],
    python_version = "PY3",
    shard_count = 10,
    tags = [
        "grappler",
        "no_pip",  # tf_optimizer is not available in pip.
        "notap",  # TODO(b/135924227): Re-enable after fixing flakiness.
    ],
    # This test will not run on XLA because it primarily tests the TF Classic flow.
    xla_enable_strict_auto_jit = False,
    deps = [
        ":client_testlib",
        ":framework_for_generated_wrappers",
        ":tf_cluster",
        ":tf_item",
        "//tensorflow/core:protos_all_py",
    ],
)

py_library(
    name = "tf_optimizer",
    srcs = [
        "grappler/tf_optimizer.py",
    ],
    srcs_version = "PY2AND3",
    visibility = ["//visibility:public"],
    deps = [
        ":_pywrap_tf_optimizer",
        ":tf_cluster",
    ],
)

tf_python_pybind_extension(
    name = "_pywrap_tf_optimizer",
    srcs = ["grappler/tf_optimizer_wrapper.cc"],
    hdrs = [
        "//tensorflow/cc:pywrap_required_hdrs",
        "//tensorflow/core/grappler:pywrap_required_hdrs",
        "//tensorflow/core/grappler/clusters:pywrap_required_hdrs",
        "//tensorflow/core/grappler/costs:pywrap_required_hdrs",
        "//tensorflow/core/grappler/optimizers:pywrap_required_hdrs",
        "//tensorflow/core/grappler/verifiers:pywrap_required_hdrs",
    ],
    module_name = "_pywrap_tf_optimizer",
    deps = [
        ":pybind11_status",
        "//tensorflow/core:framework_headers_lib",
        "//tensorflow/core:lib_headers_for_pybind",
        "//tensorflow/core:protos_all_cc",
        "//tensorflow/core/common_runtime:core_cpu_headers_lib",
        "//tensorflow/core/common_runtime/gpu:gpu_id",
        "@pybind11",
    ],
)

tf_py_test(
    name = "tf_optimizer_test",
    size = "small",
    srcs = [
        "grappler/tf_optimizer_test.py",
    ],
    python_version = "PY3",
    tags = [
        "grappler",
        "no_pip",  # tf_optimizer is not available in pip.
    ],
    deps = [
        ":client_testlib",
        ":framework_for_generated_wrappers",
        ":math_ops",
        ":tf_item",
        ":tf_optimizer",
        "//tensorflow/core:protos_all_py",
        "//third_party/py/numpy",
    ],
)

tf_py_test(
    name = "memory_optimizer_test",
    size = "medium",
    srcs = [
        "grappler/memory_optimizer_test.py",
    ],
    python_version = "PY3",
    tags = [
        "grappler",
    ],
    deps = [
        ":client_testlib",
        ":framework_for_generated_wrappers",
        ":math_ops",
        ":nn",
        ":random_seed",
        ":session",
        ":tf_optimizer",
        ":training",
        ":variable_scope",
        ":variables",
        "//tensorflow/core:protos_all_py",
        "//third_party/py/numpy",
    ],
)

cuda_py_test(
    name = "constant_folding_test",
    size = "medium",
    srcs = [
        "grappler/constant_folding_test.py",
    ],
    python_version = "PY3",
    tags = [
        "grappler",
    ],
    deps = [
        ":array_ops",
        ":client_testlib",
        ":control_flow_ops",
        ":dtypes",
        ":framework_for_generated_wrappers",
        ":functional_ops",
        ":math_ops",
        ":ops",
        "//tensorflow/core:protos_all_py",
        "//third_party/py/numpy",
    ],
)

cuda_py_test(
    name = "arithmetic_optimizer_test",
    size = "small",
    srcs = [
        "grappler/arithmetic_optimizer_test.py",
    ],
    python_version = "PY3",
    tags = [
        "grappler",
    ],
    xla_enable_strict_auto_jit = False,
    deps = [
        ":array_ops",
        ":client_testlib",
        ":framework_for_generated_wrappers",
        ":math_ops",
        "//tensorflow/core:protos_all_py",
        "//third_party/py/numpy",
    ],
)

# TODO(b/131764887) Remove once LayoutOptimizer is swapped out with GenericLayoutOptimizer.
#
# cuda_py_test(
#     name = "layout_optimizer_test",
#     size = "medium",
#     srcs = [
#         "grappler/layout_optimizer_test.py",
#     ],
#     deps = [
#         ":client_testlib",
#         ":framework_for_generated_wrappers",
#         ":array_ops",
#         ":constant_op",
#         ":dtypes",
#         ":functional_ops",
#         ":math_ops",
#         ":nn",
#         ":ops",
#         ":random_ops",
#         ":state_ops",
#         ":tf_cluster",
#         ":tf_optimizer",
#         ":training",
#         "//third_party/py/numpy",
#         "//tensorflow/core:protos_all_py",
#     ],
#     shard_count = 10,
#     tags = [
#         "grappler",
#     ],
#     # This test will not run on XLA because it primarily tests the TF Classic flow.
#     xla_enable_strict_auto_jit = False,
# )

py_library(
    name = "cost_analyzer",
    srcs = [
        "grappler/cost_analyzer.py",
    ],
    srcs_version = "PY2AND3",
    deps = [
        ":_pywrap_cost_analyzer",
        ":tf_cluster",
        ":tf_item",
    ],
)

py_binary(
    name = "cost_analyzer_tool",
    srcs = [
        "grappler/cost_analyzer_tool.py",
    ],
    python_version = "PY3",
    srcs_version = "PY2AND3",
    deps = [
        ":cost_analyzer",
        ":framework_for_generated_wrappers",
        ":tf_optimizer",
        "//tensorflow/core:protos_all_py",
    ],
)

tf_py_test(
    name = "cost_analyzer_test",
    size = "small",
    srcs = ["grappler/cost_analyzer_test.py"],
    python_version = "PY3",
    tags = [
        "grappler",
        "no_cuda_on_cpu_tap",
        "no_mac",
        "no_pip",
        "no_windows",  # TODO(b/151942037)
    ],
    deps = [
        ":array_ops",
        ":client_testlib",
        ":cost_analyzer",
        ":framework_for_generated_wrappers",
        ":math_ops",
        ":nn",
        ":nn_grad",
        ":random_ops",
        ":state_ops",
        ":training",
        ":variables",
        "//tensorflow/core:protos_all_py",
        "//third_party/py/numpy",
    ],
)

py_library(
    name = "model_analyzer",
    srcs = [
        "grappler/model_analyzer.py",
    ],
    srcs_version = "PY2AND3",
    deps = [":_pywrap_model_analyzer"],
)

tf_py_test(
    name = "model_analyzer_test",
    size = "small",
    srcs = ["grappler/model_analyzer_test.py"],
    tags = [
        "grappler",
        "no_pip",
    ],
    deps = [
        ":array_ops",
        ":client_testlib",
        ":framework_for_generated_wrappers",
        ":math_ops",
        ":model_analyzer",
        ":state_ops",
        "//tensorflow/core:protos_all_py",
        "//third_party/py/numpy",
    ],
)

cuda_py_test(
    name = "auto_mixed_precision_test",
    size = "medium",
    srcs = [
        "grappler/auto_mixed_precision_test.py",
    ],
    python_version = "PY3",
    tags = ["grappler"],
    # This test analyzes the graph, but XLA changes the names of nodes.
    xla_enable_strict_auto_jit = False,
    deps = [
        ":array_ops",
        ":client_testlib",
        ":constant_op",
        ":control_flow_ops",
        ":dtypes",
        ":framework_for_generated_wrappers",
        ":math_ops",
        ":nn",
        ":ops",
        ":random_ops",
        ":training",
        "//tensorflow/core:protos_all_py",
        "//third_party/py/numpy",
    ],
)

tf_gen_op_wrapper_private_py(
    name = "nccl_ops_gen",
    visibility = ["//tensorflow:internal"],
    deps = [
        "//tensorflow/core:nccl_ops_op_lib",
    ],
)

py_library(
    name = "nccl_ops",
    srcs = ["ops/nccl_ops.py"],
    srcs_version = "PY2AND3",
    visibility = visibility + [
        "//learning/deepmind/tensorflow:__subpackages__",
        "//third_party/car/deep_nets/tensorflow:__subpackages__",
        "//waymo/ml:__subpackages__",
    ],
    deps = [
        ":framework_for_generated_wrappers",
        ":nccl_ops_gen",
        "//tensorflow/python/eager:context",
        "//tensorflow/python/eager:def_function",
    ],
)

cuda_py_test(
    name = "nccl_ops_test",
    size = "small",
    srcs = ["ops/nccl_ops_test.py"],
    python_version = "PY3",
    # Disabled on jenkins until errors finding nvmlShutdown are found.
    tags = [
        "manual",
        "multi_gpu",
        "no_oss",
        "noguitar",
        "notap",
    ],
    deps = [
        ":array_ops",
        ":client_testlib",
        ":framework_test_lib",
        ":nccl_ops",
        ":platform_test",
    ],
)

tf_gen_op_wrapper_private_py(
    name = "decode_proto_ops_gen",
    deps = [
        "//tensorflow/core:decode_proto_ops_op_lib",
    ],
)

tf_gen_op_wrapper_private_py(
    name = "encode_proto_ops_gen",
    deps = [
        "//tensorflow/core:encode_proto_ops_op_lib",
    ],
)

py_library(
    name = "proto_ops",
    srcs = ["ops/proto_ops.py"],
    deps = [
        ":decode_proto_ops_gen",
        ":encode_proto_ops_gen",
        ":framework_ops",
    ],
)

py_library(
    name = "pywrap_mlir",
    srcs = ["pywrap_mlir.py"],
    visibility = ["//visibility:public"],
    deps = [
        ":_pywrap_mlir",
        ":pywrap_tensorflow",
    ],
)

tf_python_pybind_extension(
    name = "_pywrap_mlir",
    srcs = ["mlir_wrapper.cc"],
    hdrs = [
        "lib/core/safe_ptr.h",
        "//tensorflow/c:headers",
        "//tensorflow/c/eager:headers",
        "//tensorflow/compiler/mlir/python:pywrap_mlir_hdrs",
    ],
    module_name = "_pywrap_mlir",
    deps = [
        ":pybind11_lib",
        ":pybind11_status",
        "//tensorflow/core:protos_all_cc",
        "//tensorflow/core/platform:status",
        "//third_party/python_runtime:headers",
        "@com_google_absl//absl/container:fixed_array",
        "@pybind11",
    ],
)

py_library(
    name = "pywrap_tfe",
    srcs = ["pywrap_tfe.py"],
    visibility = ["//visibility:public"],
    deps = [
        ":_pywrap_tfe",
        ":pywrap_tensorflow",
    ],
)

tf_python_pybind_extension(
    name = "_pywrap_tfe",
    srcs = ["tfe_wrapper.cc"],
    hdrs = [
        "lib/core/safe_ptr.h",
        "util/util.h",
        ":py_exception_registry_hdr",
        "//tensorflow/c:headers",
        "//tensorflow/c:pywrap_required_hdrs",
        "//tensorflow/c/eager:headers",
        "//tensorflow/c/eager:pywrap_required_hdrs",
        "//tensorflow/core/common_runtime/eager:pywrap_required_hdrs",
        "//tensorflow/core/distributed_runtime:pywrap_required_hdrs",
        "//tensorflow/core/distributed_runtime/eager:pywrap_required_hdrs",
        "//tensorflow/core/framework:pywrap_required_hdrs",
        "//tensorflow/python/eager:pywrap_required_hdrs",
    ],
    module_name = "_pywrap_tfe",
    deps = [
        ":pybind11_lib",
        ":pybind11_status",
        "@com_google_absl//absl/container:flat_hash_map",
        "@com_google_absl//absl/hash",
        "@com_google_absl//absl/memory",
        "@com_google_absl//absl/strings",
        "@com_google_absl//absl/types:optional",
        "@pybind11",
        "//third_party/python_runtime:headers",
        "//tensorflow/c/experimental/saved_model/core:pywrap_required_hdrs",
        "//tensorflow/compiler/jit:flags_headers_only",
        "//tensorflow/core/common_runtime:core_cpu_headers_lib",
        "//tensorflow/core:framework_headers_lib",
        "//tensorflow/core:lib_headers_for_pybind",
        "//tensorflow/core:protos_all_cc",
        "//tensorflow/core/platform",
    ] + if_static(
        extra_deps = [
            "//tensorflow/core/protobuf:eager_service_proto_cc",
            "//tensorflow/core/protobuf:master_proto_cc",
            "//tensorflow/core/protobuf:worker_proto_cc",
        ],
        otherwise = [
            "//tensorflow/core/protobuf:eager_service_proto_cc_headers_only",
            "//tensorflow/core/protobuf:master_proto_cc_headers_only",
            "//tensorflow/core/protobuf:worker_proto_cc_headers_only",
        ],
    ),
)

tf_python_pybind_extension(
    name = "_pywrap_graph_analyzer",
    srcs = ["grappler/graph_analyzer_tool_wrapper.cc"],
    module_name = "_pywrap_graph_analyzer",
    deps = [
        "//tensorflow/core/grappler/graph_analyzer:graph_analyzer_tool",
        "@pybind11",
    ],
)

py_binary(
    name = "graph_analyzer",
    srcs = [
        "grappler/graph_analyzer.py",
    ],
    python_version = "PY3",
    srcs_version = "PY2AND3",
    deps = [
        ":_pywrap_graph_analyzer",
        ":framework_for_generated_wrappers",
    ],
)

tf_python_pybind_extension(
    name = "_pywrap_parallel_device",
    srcs = [
        "lib/core/safe_ptr.h",
        "//tensorflow/c:headers",
        "//tensorflow/c/eager:headers",
        "//tensorflow/c/eager/parallel_device:headers",
        "//tensorflow/c/eager/parallel_device:sources",
        "//tensorflow/python/distribute/parallel_device:pywrap_parallel_device.cc",
    ],
    module_name = "_pywrap_parallel_device",
    visibility = ["//tensorflow/python/distribute/parallel_device:__pkg__"],
    deps = [
        "//tensorflow/core:framework_headers_lib",
        "//tensorflow/core:lib_headers_for_pybind",
        "//tensorflow/core:protos_all_cc",
        "//tensorflow/python:pybind11_lib",
        "//tensorflow/python:pybind11_status",
        "//third_party/python_runtime:headers",
        "@pybind11",
    ],
)

pyx_library(
    name = "framework_fast_tensor_util",
    srcs = ["framework/fast_tensor_util.pyx"],
    py_deps = ["//tensorflow/python:util"],
    deps = ["//third_party/py/numpy:headers"],
)

py_library(
    name = "tf2",
    srcs = ["tf2.py"],
    srcs_version = "PY2AND3",
)

py_test(
    name = "tf2_test",
    srcs = ["framework/tf2_test.py"],
    python_version = "PY3",
    srcs_version = "PY2AND3",
    deps = [
        ":client_testlib",
        ":framework_combinations",
        ":tf2",
    ],
)

cuda_py_test(
    name = "raw_ops_test",
    srcs = ["ops/raw_ops_test.py"],
    python_version = "PY3",
    deps = [
        ":client_testlib",
    ],
)<|MERGE_RESOLUTION|>--- conflicted
+++ resolved
@@ -2904,11 +2904,8 @@
         "//tensorflow/python/kernel_tests:__pkg__",
     ],
     deps = [
-<<<<<<< HEAD
         "//tensorflow/c/kernels:histogram_summary_op_lib",
-=======
         "//tensorflow/c/kernels:summary_op_lib",
->>>>>>> 6be604aa
         "//tensorflow/core:logging_ops_op_lib",
     ],
 )
