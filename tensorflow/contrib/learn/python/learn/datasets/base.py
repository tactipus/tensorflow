# Copyright 2016 The TensorFlow Authors. All Rights Reserved.
#
# Licensed under the Apache License, Version 2.0 (the "License");
# you may not use this file except in compliance with the License.
# You may obtain a copy of the License at
#
#     http://www.apache.org/licenses/LICENSE-2.0
#
# Unless required by applicable law or agreed to in writing, software
# distributed under the License is distributed on an "AS IS" BASIS,
# WITHOUT WARRANTIES OR CONDITIONS OF ANY KIND, either express or implied.
# See the License for the specific language governing permissions and
# limitations under the License.
# ==============================================================================

"""Base utilities for loading datasets."""

from __future__ import absolute_import
from __future__ import division
from __future__ import print_function

import collections
import csv
import os
from os import path
import random
import tempfile
import time

import numpy as np
from six.moves import urllib

from tensorflow.contrib.framework import deprecated
from tensorflow.python.platform import gfile

Dataset = collections.namedtuple('Dataset', ['data', 'target'])
Datasets = collections.namedtuple('Datasets', ['train', 'validation', 'test'])


def load_csv_with_header(filename,
                         target_dtype,
                         features_dtype,
                         target_column=-1):
  """Load dataset from CSV file with a header row."""
  with gfile.Open(filename) as csv_file:
    data_file = csv.reader(csv_file)
    header = next(data_file)
    n_samples = int(header[0])
    n_features = int(header[1])
    data = np.zeros((n_samples, n_features), dtype=features_dtype)
    target = np.zeros((n_samples,), dtype=target_dtype)
    for i, row in enumerate(data_file):
      target[i] = np.asarray(row.pop(target_column), dtype=target_dtype)
      data[i] = np.asarray(row, dtype=features_dtype)

  return Dataset(data=data, target=target)


def load_csv_without_header(filename,
                            target_dtype,
                            features_dtype,
                            target_column=-1):
  """Load dataset from CSV file without a header row."""
  with gfile.Open(filename) as csv_file:
    data_file = csv.reader(csv_file)
    data, target = [], []
    for row in data_file:
      target.append(row.pop(target_column))
      data.append(np.asarray(row, dtype=features_dtype))

  target = np.array(target, dtype=target_dtype)
  data = np.array(data)
  return Dataset(data=data, target=target)


def shrink_csv(filename, ratio):
  """Create a smaller dataset of only 1/ratio of original data."""
  filename_small = filename.replace('.', '_small.')
  with gfile.Open(filename_small, 'w') as csv_file_small:
    writer = csv.writer(csv_file_small)
    with gfile.Open(filename) as csv_file:
      reader = csv.reader(csv_file)
      i = 0
      for row in reader:
        if i % ratio == 0:
          writer.writerow(row)
        i += 1


def load_iris(data_path=None):
  """Load Iris dataset.

  Args:
      data_path: string, path to iris dataset (optional)

  Returns:
    Dataset object containing data in-memory.
  """
  if data_path is None:
    module_path = path.dirname(__file__)
    data_path = path.join(module_path, 'data', 'iris.csv')
  return load_csv_with_header(
      data_path,
      target_dtype=np.int,
      features_dtype=np.float)


def load_boston(data_path=None):
  """Load Boston housing dataset.

  Args:
      data_path: string, path to boston dataset (optional)

  Returns:
    Dataset object containing data in-memory.
  """
  if data_path is None:
    module_path = path.dirname(__file__)
    data_path = path.join(module_path, 'data', 'boston_house_prices.csv')
  return load_csv_with_header(
      data_path,
      target_dtype=np.float,
      features_dtype=np.float)


def retry(initial_delay,
          max_delay,
          factor=2.0,
          jitter=0.25,
          is_retriable=None):
  """Simple decorator for wrapping retriable functions.

  Args:
    initial_delay: the initial delay.
    factor: each subsequent retry, the delay is multiplied by this value.
        (must be >= 1).
    jitter: to avoid lockstep, the returned delay is multiplied by a random
        number between (1-jitter) and (1+jitter). To add a 20% jitter, set
        jitter = 0.2. Must be < 1.
    max_delay: the maximum delay allowed (actual max is
        max_delay * (1 + jitter).
    is_retriable: (optional) a function that takes an Exception as an argument
        and returns true if retry should be applied.
  """
  if factor < 1:
    raise ValueError('factor must be >= 1; was %f' % (factor,))

  if jitter >= 1:
    raise ValueError('jitter must be < 1; was %f' % (jitter,))

  # Generator to compute the individual delays
  def delays():
    delay = initial_delay
    while delay <= max_delay:
      yield delay * random.uniform(1 - jitter,  1 + jitter)
      delay *= factor

  def wrap(fn):
    """Wrapper function factory invoked by decorator magic."""

    def wrapped_fn(*args, **kwargs):
      """The actual wrapper function that applies the retry logic."""
      for delay in delays():
        try:
          return fn(*args, **kwargs)
        except Exception as e:  # pylint: disable=broad-except)
          if is_retriable is None:
            continue

          if is_retriable(e):
            time.sleep(delay)
          else:
            raise
      return fn(*args, **kwargs)
    return wrapped_fn
  return wrap


_RETRIABLE_ERRNOS = {
    110,  # Connection timed out [socket.py]
}


def _is_retriable(e):
  return isinstance(e, IOError) and e.errno in _RETRIABLE_ERRNOS


@retry(initial_delay=1.0, max_delay=16.0, is_retriable=_is_retriable)
def urlretrieve_with_retry(url, filename):
  urllib.request.urlretrieve(url, filename)


def maybe_download(filename, work_directory, source_url):
  """Download the data from source url, unless it's already here.

  Args:
      filename: string, name of the file in the directory.
      work_directory: string, path to working directory.
      source_url: url to download from if file doesn't exist.

  Returns:
      Path to resulting file.
  """
  if not gfile.Exists(work_directory):
    gfile.MakeDirs(work_directory)
  filepath = os.path.join(work_directory, filename)
  if not gfile.Exists(filepath):
    with tempfile.NamedTemporaryFile() as tmpfile:
      temp_file_name = tmpfile.name
<<<<<<< HEAD
    urllib.request.urlretrieve(source_url, temp_file_name)
    gfile.Copy(temp_file_name, filepath)
    with gfile.GFile(filepath) as f:
      size = f.size()
    print('Successfully downloaded', filename, size, 'bytes.')
=======
      urlretrieve_with_retry(source_url, temp_file_name)
      gfile.Copy(temp_file_name, filepath)
      with gfile.GFile(filepath) as f:
        size = f.size()
      print('Successfully downloaded', filename, size, 'bytes.')
>>>>>>> 569cd850
  return filepath<|MERGE_RESOLUTION|>--- conflicted
+++ resolved
@@ -207,17 +207,9 @@
   if not gfile.Exists(filepath):
     with tempfile.NamedTemporaryFile() as tmpfile:
       temp_file_name = tmpfile.name
-<<<<<<< HEAD
-    urllib.request.urlretrieve(source_url, temp_file_name)
-    gfile.Copy(temp_file_name, filepath)
-    with gfile.GFile(filepath) as f:
-      size = f.size()
-    print('Successfully downloaded', filename, size, 'bytes.')
-=======
       urlretrieve_with_retry(source_url, temp_file_name)
       gfile.Copy(temp_file_name, filepath)
       with gfile.GFile(filepath) as f:
         size = f.size()
       print('Successfully downloaded', filename, size, 'bytes.')
->>>>>>> 569cd850
   return filepath