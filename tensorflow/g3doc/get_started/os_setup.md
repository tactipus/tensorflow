--- conflicted
+++ resolved
@@ -30,11 +30,7 @@
 If you encounter installation errors, see
 [common problems](#common-problems) for some solutions.
 
-<<<<<<< HEAD
 ## Pip Installation 
-=======
-## Pip Installation 
->>>>>>> d38feced
 
 [Pip](https://en.wikipedia.org/wiki/Pip_(package_manager)) is a package
 management system used to install and manage software packages written in
@@ -84,11 +80,7 @@
 
 You can now [test your installation](#test-the-tensorflow-installation).
 
-<<<<<<< HEAD
 ## Virtualenv installation 
-=======
-## Virtualenv installation 
->>>>>>> d38feced
 
 [Virtualenv](http://docs.python-guide.org/en/latest/dev/virtualenvs/) is a tool
 to keep the dependencies required by different Python projects in separate
@@ -178,11 +170,7 @@
 (tensorflow)$ deactivate
 ```
 
-<<<<<<< HEAD
 ## Docker installation 
-=======
-## Docker installation 
->>>>>>> d38feced
 
 [Docker](http://docker.com/) is a system to build self contained versions of a
 Linux operating system running on your machine.  When you install and run
@@ -231,11 +219,7 @@
 
 You can now [test your installation](#test-the-tensorflow-installation) within the Docker container.
 
-<<<<<<< HEAD
 ## Test the TensorFlow installation 
-=======
-## Test the TensorFlow installation 
->>>>>>> d38feced
 
 ### (Optional, Linux) Enable GPU Support
 
@@ -306,11 +290,7 @@
 ...
 ```
 
-<<<<<<< HEAD
 ## Installing from sources 
-=======
-## Installing from sources 
->>>>>>> d38feced
 
 When installing from source you will build a pip wheel that you then install
 using pip. You'll need pip for that, so install it as described
@@ -351,11 +331,7 @@
 $ sudo apt-get install python-numpy swig python-dev
 ```
 
-<<<<<<< HEAD
 #### Configure the installation 
-=======
-#### Configure the installation 
->>>>>>> d38feced
 
 Run the `configure` script at the root of the tree.  The configure script
 asks you for the path to your python interpreter and allows (optional)
@@ -368,11 +344,7 @@
 Please specify the location of python. [Default is /usr/bin/python]:
 ```
 
-<<<<<<< HEAD
 #### Optional: Install CUDA (GPUs on Linux) 
-=======
-#### Optional: Install CUDA (GPUs on Linux) 
->>>>>>> d38feced
 
 In order to build or run TensorFlow with GPU support, both Cuda Toolkit 7.0 and
 CUDNN 6.5 V2 from NVIDIA need to be installed.
@@ -404,11 +376,7 @@
 sudo cp cudnn-6.5-linux-x64-v2/libcudnn* /usr/local/cuda/lib64
 ```
 
-<<<<<<< HEAD
 ##### Configure TensorFlow's canonical view of Cuda libraries 
-=======
-##### Configure TensorFlow's canonical view of Cuda libraries 
->>>>>>> d38feced
 When running the `configure` script from the root of your source tree, select
 the option `Y` when asked to build TensorFlow with GPU support.
 
@@ -523,11 +491,7 @@
 $ sudo easy_install ipython
 ```
 
-<<<<<<< HEAD
 #### Configure the installation 
-=======
-#### Configure the installation 
->>>>>>> d38feced
 
 Run the `configure` script at the root of the tree.  The configure script
 asks you for the path to your python interpreter.
@@ -540,11 +504,7 @@
 Do you wish to build TensorFlow with GPU support? [y/N]
 ```
 
-<<<<<<< HEAD
 ### Create the pip package and install 
-=======
-### Create the pip package and install 
->>>>>>> d38feced
 
 ```bash
 $ bazel build -c opt //tensorflow/tools/pip_package:build_pip_package
@@ -586,11 +546,7 @@
 ...
 ```
 
-<<<<<<< HEAD
 ## Common Problems 
-=======
-## Common Problems 
->>>>>>> d38feced
 
 ### GPU-related issues
 
