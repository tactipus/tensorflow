"""Generate Flatbuffer binary from json."""

load(
    "//tensorflow:tensorflow.bzl",
    "tf_cc_shared_object",
    "tf_cc_test",
)

def tflite_copts():
    """Defines compile time flags."""
    copts = [
        "-DFARMHASH_NO_CXX_STRING",
    ] + select({
        str(Label("//tensorflow:android_arm64")): [
            "-std=c++11",
            "-O3",
        ],
        str(Label("//tensorflow:android_arm")): [
            "-mfpu=neon",
            "-mfloat-abi=softfp",
            "-std=c++11",
            "-O3",
        ],
        str(Label("//tensorflow:android_x86")): [
            "-DGEMMLOWP_ALLOW_SLOW_SCALAR_FALLBACK",
        ],
        str(Label("//tensorflow:ios_x86_64")): [
            "-msse4.1",
        ],
        str(Label("//tensorflow:windows")): [
            "/DTF_COMPILE_LIBRARY",
            "/wd4018",  # -Wno-sign-compare
        ],
        "//conditions:default": [
            "-Wno-sign-compare",
        ],
    }) + select({
        str(Label("//tensorflow:with_default_optimizations")): [],
        "//conditions:default": ["-DGEMMLOWP_ALLOW_SLOW_SCALAR_FALLBACK"],
    })

    return copts

LINKER_SCRIPT = "//tensorflow/lite/java/src/main/native:version_script.lds"

def tflite_linkopts_unstripped():
    """Defines linker flags to reduce size of TFLite binary.

       These are useful when trying to investigate the relative size of the
       symbols in TFLite.

    Returns:
       a select object with proper linkopts
    """

    # In case you wonder why there's no --icf is because the gains were
    # negligible, and created potential compatibility problems.
    return select({
        "//tensorflow:android": [
            "-Wl,--no-export-dynamic",  # Only inc syms referenced by dynamic obj.
            "-Wl,--exclude-libs,ALL",  # Exclude syms in all libs from auto export.
            "-Wl,--gc-sections",  # Eliminate unused code and data.
            "-Wl,--as-needed",  # Don't link unused libs.
        ],
        "//conditions:default": [],
    })

def tflite_jni_linkopts_unstripped():
    """Defines linker flags to reduce size of TFLite binary with JNI.

       These are useful when trying to investigate the relative size of the
       symbols in TFLite.

    Returns:
       a select object with proper linkopts
    """

    # In case you wonder why there's no --icf is because the gains were
    # negligible, and created potential compatibility problems.
    return select({
        "//tensorflow:android": [
            "-Wl,--gc-sections",  # Eliminate unused code and data.
            "-Wl,--as-needed",  # Don't link unused libs.
        ],
        "//conditions:default": [],
    })

def tflite_linkopts():
    """Defines linker flags to reduce size of TFLite binary."""
    return tflite_linkopts_unstripped() + select({
        "//tensorflow:android": [
            "-s",  # Omit symbol table.
        ],
        "//conditions:default": [],
    })

def tflite_jni_linkopts():
    """Defines linker flags to reduce size of TFLite binary with JNI."""
    return tflite_jni_linkopts_unstripped() + select({
        "//tensorflow:android": [
            "-s",  # Omit symbol table.
            "-latomic",  # Required for some uses of ISO C++11 <atomic> in x86.
        ],
        "//conditions:default": [],
    })

def tflite_jni_binary(
        name,
        copts = tflite_copts(),
        linkopts = tflite_jni_linkopts(),
        linkscript = LINKER_SCRIPT,
        linkshared = 1,
        linkstatic = 1,
        testonly = 0,
        deps = []):
    """Builds a jni binary for TFLite."""
    linkopts = linkopts + [
        "-Wl,--version-script",  # Export only jni functions & classes.
        "$(location {})".format(linkscript),
    ]
    native.cc_binary(
        name = name,
        copts = copts,
        linkshared = linkshared,
        linkstatic = linkstatic,
        deps = deps + [linkscript],
        linkopts = linkopts,
        testonly = testonly,
    )

def tflite_cc_shared_object(
        name,
        copts = tflite_copts(),
        linkopts = [],
        linkstatic = 1,
        deps = []):
    """Builds a shared object for TFLite."""
    tf_cc_shared_object(
        name = name,
        copts = copts,
        linkstatic = linkstatic,
        linkopts = linkopts + tflite_jni_linkopts(),
        framework_so = [],
        deps = deps,
    )

def tf_to_tflite(name, src, options, out):
    """Convert a frozen tensorflow graphdef to TF Lite's flatbuffer.

    Args:
      name: Name of rule.
      src: name of the input graphdef file.
      options: options passed to TOCO.
      out: name of the output flatbuffer file.
    """

    toco_cmdline = " ".join([
        "//tensorflow/lite/toco:toco",
        "--input_format=TENSORFLOW_GRAPHDEF",
        "--output_format=TFLITE",
        ("--input_file=$(location %s)" % src),
        ("--output_file=$(location %s)" % out),
    ] + options)
    native.genrule(
        name = name,
        srcs = [src],
        outs = [out],
        cmd = toco_cmdline,
        tools = ["//tensorflow/lite/toco:toco"],
    )

def tflite_to_json(name, src, out):
    """Convert a TF Lite flatbuffer to JSON.

    Args:
      name: Name of rule.
      src: name of the input flatbuffer file.
      out: name of the output JSON file.
    """

    flatc = "@flatbuffers//:flatc"
    schema = "//tensorflow/lite/schema:schema.fbs"
    native.genrule(
        name = name,
        srcs = [schema, src],
        outs = [out],
        cmd = ("TMP=`mktemp`; cp $(location %s) $${TMP}.bin &&" +
               "$(location %s) --raw-binary --strict-json -t" +
               " -o /tmp $(location %s) -- $${TMP}.bin &&" +
               "cp $${TMP}.json $(location %s)") %
              (src, flatc, schema, out),
        tools = [flatc],
    )

def json_to_tflite(name, src, out):
    """Convert a JSON file to TF Lite's flatbuffer.

    Args:
      name: Name of rule.
      src: name of the input JSON file.
      out: name of the output flatbuffer file.
    """

    flatc = "@flatbuffers//:flatc"
    schema = "//tensorflow/lite/schema:schema_fbs"
    native.genrule(
        name = name,
        srcs = [schema, src],
        outs = [out],
        cmd = ("TMP=`mktemp`; cp $(location %s) $${TMP}.json &&" +
               "$(location %s) --raw-binary --unknown-json --allow-non-utf8 -b" +
               " -o /tmp $(location %s) $${TMP}.json &&" +
               "cp $${TMP}.bin $(location %s)") %
              (src, flatc, schema, out),
        tools = [flatc],
    )

# This is the master list of generated examples that will be made into tests. A
# function called make_XXX_tests() must also appear in generate_examples.py.
# Disable a test by adding it to the blacklists specified in
# generated_test_models_failing().
def generated_test_models():
    return [
        "abs",
        "add",
        "arg_min_max",
        "avg_pool",
        "batch_to_space_nd",
        "concat",
        "constant",
        "control_dep",
        "conv",
        "conv_with_shared_weights",
        "conv_to_depthwiseconv_with_shared_weights",
        "depthwiseconv",
        "div",
        "equal",
        "exp",
        "expand_dims",
        "fill",
        "floor",
        "floor_div",
        "floor_mod",
        "fully_connected",
        "fused_batch_norm",
        "gather",
<<<<<<< HEAD
        "gather_buggy",
=======
        "gather_with_constant",
>>>>>>> cdfa6f23
        "global_batch_norm",
        "greater",
        "greater_equal",
        "sum",
        "l2norm",
        "l2_pool",
        "leaky_relu",
        "less",
        "less_equal",
        "local_response_norm",
        "log_softmax",
        "log",
        "logical_and",
        "logical_or",
        "logical_xor",
        "lstm",
        "max_pool",
        "maximum",
        "mean",
        "minimum",
        "mirror_pad",
        "mul",
        "neg",
        "not_equal",
        "one_hot",
        "pack",
        "pad",
        "padv2",
        "placeholder_with_default",
        "prelu",
        "pow",
        "range",
        "reduce_any",
        "reduce_max",
        "reduce_min",
        "reduce_prod",
        "relu",
        "relu1",
        "relu6",
        "reshape",
        "resize_bilinear",
        "rsqrt",
        "shape",
        "sigmoid",
        "sin",
        "slice",
        "softmax",
        "space_to_batch_nd",
        "space_to_depth",
        "sparse_to_dense",
        "split",
        "splitv",
        "sqrt",
        "square",
        "squared_difference",
        "squeeze",
        "strided_slice",
        "strided_slice_1d_exhaustive",
        "strided_slice_buggy",
        "sub",
        "tile",
        "topk",
        "transpose",
        "transpose_conv",
        "unpack",
        "unroll_batch_matmul",
        "where",
        "zeros_like",
    ]

# List of models that fail generated tests for the conversion mode.
# If you have to disable a test, please add here with a link to the appropriate
# bug or issue.
def generated_test_models_failing(conversion_mode):
    if conversion_mode == "toco-flex":
        return [
            "lstm",  # TODO(b/117510976): Restore when lstm flex conversion works.
        ]

    return []

def generated_test_conversion_modes():
    """Returns a list of conversion modes."""

    # TODO(nupurgarg): Add "pb2lite" when it's in open source. b/113614050.
    return ["toco-flex", ""]

def generated_test_models_all():
    """Generates a list of all tests with the different converters.

    Returns:
      List of tuples representing:
            (conversion mode, name of test, test tags, test args).
    """
    conversion_modes = generated_test_conversion_modes()
    tests = generated_test_models()
    options = []
    for conversion_mode in conversion_modes:
        failing_tests = generated_test_models_failing(conversion_mode)
        for test in tests:
            tags = []
            args = []
            if test in failing_tests:
                tags.append("notap")
                tags.append("manual")
            if conversion_mode:
                test += "_%s" % conversion_mode

            # Flex conversion shouldn't suffer from the same conversion bugs
            # listed for the default TFLite kernel backend.
            if conversion_mode == "toco-flex":
                args.append("--ignore_known_bugs=false")
            options.append((conversion_mode, test, tags, args))
    return options

def gen_zip_test(name, test_name, conversion_mode, **kwargs):
    """Generate a zipped-example test and its dependent zip files.

    Args:
      name: str. Resulting cc_test target name
      test_name: str. Test targets this model. Comes from the list above.
      conversion_mode: str. Which conversion mode to run with. Comes from the
        list above.
      **kwargs: tf_cc_test kwargs
    """
    toco = "//tensorflow/lite/toco:toco"
    flags = ""
    if conversion_mode:
        # TODO(nupurgarg): Comment in when pb2lite is in open source. b/113614050.
        # if conversion_mode == "pb2lite":
        #     toco = "//tensorflow/lite/experimental/pb2lite:pb2lite"
        flags = "--ignore_toco_errors --run_with_flex"

    gen_zipped_test_file(
        name = "zip_%s" % test_name,
        file = "%s.zip" % test_name,
        toco = toco,
        flags = flags,
    )
    tf_cc_test(name, **kwargs)

def gen_zipped_test_file(name, file, toco, flags):
    """Generate a zip file of tests by using :generate_examples.

    Args:
      name: str. Name of output. We will produce "`file`.files" as a target.
      file: str. The name of one of the generated_examples targets, e.g. "transpose"
      toco: str. Pathname of toco binary to run
      flags: str. Any additional flags to include
    """
    native.genrule(
        name = file + ".files",
        cmd = (("$(locations :generate_examples) --toco $(locations {0}) " +
                " --zip_to_output {1} {2} $(@D)").format(toco, file, flags)),
        outs = [file],
        tools = [
            ":generate_examples",
            toco,
        ],
    )

    native.filegroup(
        name = name,
        srcs = [file],
    )

def gen_selected_ops(name, model):
    """Generate the library that includes only used ops.

    Args:
      name: Name of the generated library.
      model: TFLite model to interpret.
    """
    out = name + "_registration.cc"
    tool = "//tensorflow/lite/tools:generate_op_registrations"
    tflite_path = "//tensorflow/lite"
    native.genrule(
        name = name,
        srcs = [model],
        outs = [out],
        cmd = ("$(location %s) --input_model=$(location %s) --output_registration=$(location %s) --tflite_path=%s") %
              (tool, model, out, tflite_path[2:]),
        tools = [tool],
    )

def flex_dep(target_op_sets):
    if "SELECT_TF_OPS" in target_op_sets:
        return ["//tensorflow/lite/delegates/flex:delegate"]
    else:
        return []

def gen_model_coverage_test(model_name, data, failure_type, tags):
    """Generates Python test targets for testing TFLite models.

    Args:
      model_name: Name of the model to test (must be also listed in the 'data'
        dependencies)
      data: List of BUILD targets linking the data.
      failure_type: List of failure types (none, toco, crash, inference)
        expected for the corresponding combinations of op sets
        ("TFLITE_BUILTINS", "TFLITE_BUILTINS,SELECT_TF_OPS", "SELECT_TF_OPS").
      tags: List of strings of additional tags.
    """
    i = 0
    for target_op_sets in ["TFLITE_BUILTINS", "TFLITE_BUILTINS,SELECT_TF_OPS", "SELECT_TF_OPS"]:
        args = []
        if failure_type[i] != "none":
            args.append("--failure_type=%s" % failure_type[i])
        i = i + 1
        native.py_test(
            name = "model_coverage_test_%s_%s" % (model_name, target_op_sets.lower().replace(",", "_")),
            srcs = ["model_coverage_test.py"],
            size = "large",
            main = "model_coverage_test.py",
            args = [
                "--model_name=%s" % model_name,
                "--target_ops=%s" % target_op_sets,
            ] + args,
            data = data,
            srcs_version = "PY2AND3",
            tags = [
                "no_oss",
                "no_windows",
            ] + tags,
            deps = [
                "//tensorflow/lite/testing/model_coverage:model_coverage_lib",
                "//tensorflow/lite/python:lite",
                "//tensorflow/python:client_testlib",
            ] + flex_dep(target_op_sets),
        )<|MERGE_RESOLUTION|>--- conflicted
+++ resolved
@@ -244,11 +244,7 @@
         "fully_connected",
         "fused_batch_norm",
         "gather",
-<<<<<<< HEAD
-        "gather_buggy",
-=======
         "gather_with_constant",
->>>>>>> cdfa6f23
         "global_batch_norm",
         "greater",
         "greater_equal",
